<<<<<<< HEAD
% a very basic UTE-like sequence, without ramp-sampling, ramp-RF and other
% tricks yet. Achieves TE in the range of 300-400 us

% set system limits
sys = mr.opts('MaxGrad', 28, 'GradUnit', 'mT/m', ...
    'MaxSlew', 100, 'SlewUnit', 'T/m/s', 'rfRingdownTime', 20e-6, ...
    'rfDeadTime', 100e-6, 'adcDeadTime', 10e-6);

seq=mr.Sequence(sys);           % Create a new sequence object
fov=250e-3; Nx=256;             % Define FOV and resolution
alpha=10;                       % flip angle
sliceThickness=3e-3;            % slice
TR=10e-3;                       % TR
Nr=128;                         % number of radial spokes
delta= 2* pi / Nr;              % angular increment; try golden angle pi*(3-5^0.5) or 0.5 of it
ro_duration=2.56e-3;            % read-out time: controls RO bandwidth and T2-blurring
ro_os=2;                        % oversampling
ro_asymmetry=1;                 % 0: fully symmetric 1: half-echo
minRF_to_ADC_time=50e-6;        % the parameter wich defines TE (together with the RO asymmetyry)

% more in-depth parameters
rfSpoilingInc=117;              % RF spoiling increment

% Create alpha-degree slice selection pulse and gradient
[rf, gz, gzReph] = mr.makeSincPulse(alpha*pi/180,'Duration',1e-3,...
    'SliceThickness',sliceThickness,'apodization',0.5,'timeBwProduct',2,...
    'centerpos',1,'system',sys);

% Align RO assymmetry to ADC samples
Nxo=round(ro_os*Nx);
ro_asymmetry = round(ro_asymmetry*Nxo/2)/Nxo*2; % check whether we need to use 2Nx or so...
% Define other gradients and ADC events
deltak=1/fov/(1+ro_asymmetry);
ro_area=Nx*deltak;
gx = mr.makeTrapezoid('x','FlatArea',ro_area,'FlatTime',ro_duration,'system',sys);
adc = mr.makeAdc(Nxo,'Duration',gx.flatTime,'Delay',gx.riseTime,'system',sys);
gxPre = mr.makeTrapezoid('x','Area',-(gx.area-ro_area)/2 -gx.amplitude*adc.dwell/2 - ro_area/2*(1-ro_asymmetry),'system',sys);

% gradient spoiling
gxSpoil=mr.makeTrapezoid('x','Area',0.2*Nx*deltak,'system',sys);

% Calculate timing
%ceil((TE - mr.calcDuration(gxPre) - gz.fallTime - gz.flatTime/2 ...
%    - mr.calcDuration(gx)/2)/seq.gradRasterTime)*seq.gradRasterTime;
% calculate actual achieved TE
TE = gz.fallTime + mr.calcDuration(gxPre,gzReph)+gx.riseTime + adc.dwell*Nxo/2*(1-ro_asymmetry);
delayTR=ceil((TR - mr.calcDuration(gxPre,gzReph) - mr.calcDuration(gz) ...
    - mr.calcDuration(gx))/seq.gradRasterTime)*seq.gradRasterTime;
assert(all(delayTR>=mr.calcDuration(gxSpoil)));

fprintf('TE= %d us\n', round(TE*1e6));

if mr.calcDuration(gzReph) > mr.calcDuration(gxPre) 
    gxPre.delay=mr.calcDuration(gzReph) - mr.calcDuration(gxPre);
end

rf_phase=0;
rf_inc=0;

for i=1:Nr
    for c=1:2
        rf.phaseOffset=rf_phase/180*pi;
        adc.phaseOffset=rf_phase/180*pi;
        rf_inc=mod(rf_inc+rfSpoilingInc, 360.0);
        rf_phase=mod(rf_phase+rf_inc, 360.0);
        % UTE: alternate GZ
        gz.amplitude=-gz.amplitude;
        gzReph.amplitude=-gzReph.amplitude;
        %
        seq.addBlock(rf,gz);
        phi=delta*(i-1);
        gpc=gxPre;   gps=gxPre;   gpc.amplitude=gxPre.amplitude*cos(phi);   gps.amplitude=gxPre.amplitude*sin(phi);   gps.channel='y';
        grc=gx;      grs=gx;      grc.amplitude=gx.amplitude*cos(phi);      grs.amplitude=gx.amplitude*sin(phi);      grs.channel='y';
        gsc=gxSpoil; gss=gxSpoil; gsc.amplitude=gxSpoil.amplitude*cos(phi); gss.amplitude=gxSpoil.amplitude*sin(phi); gss.channel='y';
        seq.addBlock(gpc,gps,gzReph);
        seq.addBlock(grc,grs,adc);
        seq.addBlock(gsc,gss,mr.makeDelay(delayTR));
    end
end

%% check whether the timing of the sequence is correct
[ok, error_report]=seq.checkTiming;

if (ok)
    fprintf('Timing check passed successfully\n');
else
    fprintf('Timing check failed! Error listing follows:\n');
    fprintf([error_report{:}]);
    fprintf('\n');
end

%%
seq.plot();

%% plot gradients to check for gaps and optimality of the timing
gw=seq.waveforms_and_times();
figure; plot(gw{1}(1,:),gw{1}(2,:),gw{2}(1,:),gw{2}(2,:),gw{3}(1,:),gw{3}(2,:)); % plot the entire gradient shape

%% k-space trajectory calculation
[ktraj_adc, t_adc, ktraj, t_ktraj, t_excitation, t_refocusing] = seq.calculateKspacePP();

% plot k-spaces
figure; plot(t_ktraj, ktraj'); % plot the entire k-space trajectory
hold; plot(t_adc,ktraj_adc(1,:),'.'); % and sampling points on the kx-axis
figure; plot(ktraj(1,:),ktraj(2,:),'b'); % a 2D plot
axis('equal'); % enforce aspect ratio for the correct trajectory display
hold;plot(ktraj_adc(1,:),ktraj_adc(2,:),'r.'); % plot the sampling points

%
seq.setDefinition('FOV', [fov fov sliceThickness]);
seq.setDefinition('Name', 'ute');

seq.write('ute.seq');       % Write to pulseq file

%seq.install('siemens');
=======
% a very basic UTE-like sequence, without ramp-sampling, ramp-RF and other
% tricks yet. Achieves TE in the range of 300-400 us

% set system limits
sys = mr.opts('MaxGrad', 28, 'GradUnit', 'mT/m', ...
    'MaxSlew', 100, 'SlewUnit', 'T/m/s', 'rfRingdownTime', 20e-6, ...
    'rfDeadTime', 100e-6, 'adcDeadTime', 10e-6);

seq=mr.Sequence(sys);           % Create a new sequence object
fov=250e-3; Nx=256;             % Define FOV and resolution
alpha=10;                       % flip angle
sliceThickness=3e-3;            % slice
TR=10e-3;                       % TR
Nr=128;                         % number of radial spokes
delta= 2* pi / Nr;              % angular increment; try golden angle pi*(3-5^0.5) or 0.5 of it
ro_duration=2.56e-3;            % read-out time: controls RO bandwidth and T2-blurring
ro_os=2;                        % oversampling
ro_asymmetry=1;                 % 0: fully symmetric 1: half-echo
minRF_to_ADC_time=50e-6;        % the parameter wich defines TE (together with the RO asymmetyry)

% more in-depth parameters
rfSpoilingInc=117;              % RF spoiling increment

% Create alpha-degree slice selection pulse and gradient
[rf, gz, gzReph] = mr.makeSincPulse(alpha*pi/180,'Duration',1e-3,...
    'SliceThickness',sliceThickness,'apodization',0.5,'timeBwProduct',2,...
    'centerpos',1,'system',sys);

% Align RO assymmetry to ADC samples
Nxo=round(ro_os*Nx);
ro_asymmetry = round(ro_asymmetry*Nxo/2)/Nxo*2; % check whether we need to use 2Nx or so...
% Define other gradients and ADC events
deltak=1/fov/(1+ro_asymmetry);
ro_area=Nx*deltak;
gx = mr.makeTrapezoid('x','FlatArea',ro_area,'FlatTime',ro_duration,'system',sys);
adc = mr.makeAdc(Nxo,'Duration',gx.flatTime,'Delay',gx.riseTime,'system',sys);
gxPre = mr.makeTrapezoid('x','Area',-(gx.area-ro_area)/2 -gx.amplitude*adc.dwell/2 - ro_area/2*(1-ro_asymmetry),'system',sys);

% gradient spoiling
gxSpoil=mr.makeTrapezoid('x','Area',0.2*Nx*deltak,'system',sys);

% Calculate timing
%ceil((TE - mr.calcDuration(gxPre) - gz.fallTime - gz.flatTime/2 ...
%    - mr.calcDuration(gx)/2)/seq.gradRasterTime)*seq.gradRasterTime;
% calculate actual achieved TE
TE = gz.fallTime + mr.calcDuration(gxPre,gzReph)+gx.riseTime + adc.dwell*Nxo/2*(1-ro_asymmetry);
delayTR=ceil((TR - mr.calcDuration(gxPre,gzReph) - mr.calcDuration(gz) ...
    - mr.calcDuration(gx))/seq.gradRasterTime)*seq.gradRasterTime;
assert(all(delayTR>=mr.calcDuration(gxSpoil)));

fprintf('TE= %d us\n', round(TE*1e6));

if mr.calcDuration(gzReph) > mr.calcDuration(gxPre) 
    gxPre.delay=mr.calcDuration(gzReph) - mr.calcDuration(gxPre);
end

rf_phase=0;
rf_inc=0;

for i=1:Nr
    for c=1:2
        rf.phaseOffset=rf_phase/180*pi;
        adc.phaseOffset=rf_phase/180*pi;
        rf_inc=mod(rf_inc+rfSpoilingInc, 360.0);
        rf_phase=mod(rf_phase+rf_inc, 360.0);
        % UTE: alternate GZ
        gz.amplitude=-gz.amplitude;
        gzReph.amplitude=-gzReph.amplitude;
        %
        seq.addBlock(rf,gz);
        phi=delta*(i-1);
        gpc=gxPre;   gps=gxPre;   gpc.amplitude=gxPre.amplitude*cos(phi);   gps.amplitude=gxPre.amplitude*sin(phi);   gps.channel='y';
        grc=gx;      grs=gx;      grc.amplitude=gx.amplitude*cos(phi);      grs.amplitude=gx.amplitude*sin(phi);      grs.channel='y';
        gsc=gxSpoil; gss=gxSpoil; gsc.amplitude=gxSpoil.amplitude*cos(phi); gss.amplitude=gxSpoil.amplitude*sin(phi); gss.channel='y';
        seq.addBlock(gpc,gps,gzReph);
        seq.addBlock(grc,grs,adc);
        seq.addBlock(gsc,gss,mr.makeDelay(delayTR));
    end
end

%% check whether the timing of the sequence is correct
[ok, error_report]=seq.checkTiming;

if (ok)
    fprintf('Timing check passed successfully\n');
else
    fprintf('Timing check failed! Error listing follows:\n');
    fprintf([error_report{:}]);
    fprintf('\n');
end

%%
seq.plot();

%% plot gradients to check for gaps and optimality of the timing
gw=seq.waveforms_and_times();
figure; plot(gw{1}(1,:),gw{1}(2,:),gw{2}(1,:),gw{2}(2,:),gw{3}(1,:),gw{3}(2,:)); % plot the entire gradient shape

%% k-space trajectory calculation
[ktraj_adc, t_adc, ktraj, t_ktraj, t_excitation, t_refocusing] = seq.calculateKspacePP();

% plot k-spaces
figure; plot(t_ktraj, ktraj'); % plot the entire k-space trajectory
hold; plot(t_adc,ktraj_adc(1,:),'.'); % and sampling points on the kx-axis
figure; plot(ktraj(1,:),ktraj(2,:),'b'); % a 2D plot
axis('equal'); % enforce aspect ratio for the correct trajectory display
hold;plot(ktraj_adc(1,:),ktraj_adc(2,:),'r.'); % plot the sampling points

%
seq.setDefinition('FOV', [fov fov sliceThickness]);
seq.setDefinition('Name', 'ute');

seq.write('ute.seq');       % Write to pulseq file

%seq.install('siemens');
>>>>>>> 8c9a1166
<|MERGE_RESOLUTION|>--- conflicted
+++ resolved
@@ -1,233 +1,115 @@
-<<<<<<< HEAD
-% a very basic UTE-like sequence, without ramp-sampling, ramp-RF and other
-% tricks yet. Achieves TE in the range of 300-400 us
-
-% set system limits
-sys = mr.opts('MaxGrad', 28, 'GradUnit', 'mT/m', ...
-    'MaxSlew', 100, 'SlewUnit', 'T/m/s', 'rfRingdownTime', 20e-6, ...
-    'rfDeadTime', 100e-6, 'adcDeadTime', 10e-6);
-
-seq=mr.Sequence(sys);           % Create a new sequence object
-fov=250e-3; Nx=256;             % Define FOV and resolution
-alpha=10;                       % flip angle
-sliceThickness=3e-3;            % slice
-TR=10e-3;                       % TR
-Nr=128;                         % number of radial spokes
-delta= 2* pi / Nr;              % angular increment; try golden angle pi*(3-5^0.5) or 0.5 of it
-ro_duration=2.56e-3;            % read-out time: controls RO bandwidth and T2-blurring
-ro_os=2;                        % oversampling
-ro_asymmetry=1;                 % 0: fully symmetric 1: half-echo
-minRF_to_ADC_time=50e-6;        % the parameter wich defines TE (together with the RO asymmetyry)
-
-% more in-depth parameters
-rfSpoilingInc=117;              % RF spoiling increment
-
-% Create alpha-degree slice selection pulse and gradient
-[rf, gz, gzReph] = mr.makeSincPulse(alpha*pi/180,'Duration',1e-3,...
-    'SliceThickness',sliceThickness,'apodization',0.5,'timeBwProduct',2,...
-    'centerpos',1,'system',sys);
-
-% Align RO assymmetry to ADC samples
-Nxo=round(ro_os*Nx);
-ro_asymmetry = round(ro_asymmetry*Nxo/2)/Nxo*2; % check whether we need to use 2Nx or so...
-% Define other gradients and ADC events
-deltak=1/fov/(1+ro_asymmetry);
-ro_area=Nx*deltak;
-gx = mr.makeTrapezoid('x','FlatArea',ro_area,'FlatTime',ro_duration,'system',sys);
-adc = mr.makeAdc(Nxo,'Duration',gx.flatTime,'Delay',gx.riseTime,'system',sys);
-gxPre = mr.makeTrapezoid('x','Area',-(gx.area-ro_area)/2 -gx.amplitude*adc.dwell/2 - ro_area/2*(1-ro_asymmetry),'system',sys);
-
-% gradient spoiling
-gxSpoil=mr.makeTrapezoid('x','Area',0.2*Nx*deltak,'system',sys);
-
-% Calculate timing
-%ceil((TE - mr.calcDuration(gxPre) - gz.fallTime - gz.flatTime/2 ...
-%    - mr.calcDuration(gx)/2)/seq.gradRasterTime)*seq.gradRasterTime;
-% calculate actual achieved TE
-TE = gz.fallTime + mr.calcDuration(gxPre,gzReph)+gx.riseTime + adc.dwell*Nxo/2*(1-ro_asymmetry);
-delayTR=ceil((TR - mr.calcDuration(gxPre,gzReph) - mr.calcDuration(gz) ...
-    - mr.calcDuration(gx))/seq.gradRasterTime)*seq.gradRasterTime;
-assert(all(delayTR>=mr.calcDuration(gxSpoil)));
-
-fprintf('TE= %d us\n', round(TE*1e6));
-
-if mr.calcDuration(gzReph) > mr.calcDuration(gxPre) 
-    gxPre.delay=mr.calcDuration(gzReph) - mr.calcDuration(gxPre);
-end
-
-rf_phase=0;
-rf_inc=0;
-
-for i=1:Nr
-    for c=1:2
-        rf.phaseOffset=rf_phase/180*pi;
-        adc.phaseOffset=rf_phase/180*pi;
-        rf_inc=mod(rf_inc+rfSpoilingInc, 360.0);
-        rf_phase=mod(rf_phase+rf_inc, 360.0);
-        % UTE: alternate GZ
-        gz.amplitude=-gz.amplitude;
-        gzReph.amplitude=-gzReph.amplitude;
-        %
-        seq.addBlock(rf,gz);
-        phi=delta*(i-1);
-        gpc=gxPre;   gps=gxPre;   gpc.amplitude=gxPre.amplitude*cos(phi);   gps.amplitude=gxPre.amplitude*sin(phi);   gps.channel='y';
-        grc=gx;      grs=gx;      grc.amplitude=gx.amplitude*cos(phi);      grs.amplitude=gx.amplitude*sin(phi);      grs.channel='y';
-        gsc=gxSpoil; gss=gxSpoil; gsc.amplitude=gxSpoil.amplitude*cos(phi); gss.amplitude=gxSpoil.amplitude*sin(phi); gss.channel='y';
-        seq.addBlock(gpc,gps,gzReph);
-        seq.addBlock(grc,grs,adc);
-        seq.addBlock(gsc,gss,mr.makeDelay(delayTR));
-    end
-end
-
-%% check whether the timing of the sequence is correct
-[ok, error_report]=seq.checkTiming;
-
-if (ok)
-    fprintf('Timing check passed successfully\n');
-else
-    fprintf('Timing check failed! Error listing follows:\n');
-    fprintf([error_report{:}]);
-    fprintf('\n');
-end
-
-%%
-seq.plot();
-
-%% plot gradients to check for gaps and optimality of the timing
-gw=seq.waveforms_and_times();
-figure; plot(gw{1}(1,:),gw{1}(2,:),gw{2}(1,:),gw{2}(2,:),gw{3}(1,:),gw{3}(2,:)); % plot the entire gradient shape
-
-%% k-space trajectory calculation
-[ktraj_adc, t_adc, ktraj, t_ktraj, t_excitation, t_refocusing] = seq.calculateKspacePP();
-
-% plot k-spaces
-figure; plot(t_ktraj, ktraj'); % plot the entire k-space trajectory
-hold; plot(t_adc,ktraj_adc(1,:),'.'); % and sampling points on the kx-axis
-figure; plot(ktraj(1,:),ktraj(2,:),'b'); % a 2D plot
-axis('equal'); % enforce aspect ratio for the correct trajectory display
-hold;plot(ktraj_adc(1,:),ktraj_adc(2,:),'r.'); % plot the sampling points
-
-%
-seq.setDefinition('FOV', [fov fov sliceThickness]);
-seq.setDefinition('Name', 'ute');
-
-seq.write('ute.seq');       % Write to pulseq file
-
-%seq.install('siemens');
-=======
-% a very basic UTE-like sequence, without ramp-sampling, ramp-RF and other
-% tricks yet. Achieves TE in the range of 300-400 us
-
-% set system limits
-sys = mr.opts('MaxGrad', 28, 'GradUnit', 'mT/m', ...
-    'MaxSlew', 100, 'SlewUnit', 'T/m/s', 'rfRingdownTime', 20e-6, ...
-    'rfDeadTime', 100e-6, 'adcDeadTime', 10e-6);
-
-seq=mr.Sequence(sys);           % Create a new sequence object
-fov=250e-3; Nx=256;             % Define FOV and resolution
-alpha=10;                       % flip angle
-sliceThickness=3e-3;            % slice
-TR=10e-3;                       % TR
-Nr=128;                         % number of radial spokes
-delta= 2* pi / Nr;              % angular increment; try golden angle pi*(3-5^0.5) or 0.5 of it
-ro_duration=2.56e-3;            % read-out time: controls RO bandwidth and T2-blurring
-ro_os=2;                        % oversampling
-ro_asymmetry=1;                 % 0: fully symmetric 1: half-echo
-minRF_to_ADC_time=50e-6;        % the parameter wich defines TE (together with the RO asymmetyry)
-
-% more in-depth parameters
-rfSpoilingInc=117;              % RF spoiling increment
-
-% Create alpha-degree slice selection pulse and gradient
-[rf, gz, gzReph] = mr.makeSincPulse(alpha*pi/180,'Duration',1e-3,...
-    'SliceThickness',sliceThickness,'apodization',0.5,'timeBwProduct',2,...
-    'centerpos',1,'system',sys);
-
-% Align RO assymmetry to ADC samples
-Nxo=round(ro_os*Nx);
-ro_asymmetry = round(ro_asymmetry*Nxo/2)/Nxo*2; % check whether we need to use 2Nx or so...
-% Define other gradients and ADC events
-deltak=1/fov/(1+ro_asymmetry);
-ro_area=Nx*deltak;
-gx = mr.makeTrapezoid('x','FlatArea',ro_area,'FlatTime',ro_duration,'system',sys);
-adc = mr.makeAdc(Nxo,'Duration',gx.flatTime,'Delay',gx.riseTime,'system',sys);
-gxPre = mr.makeTrapezoid('x','Area',-(gx.area-ro_area)/2 -gx.amplitude*adc.dwell/2 - ro_area/2*(1-ro_asymmetry),'system',sys);
-
-% gradient spoiling
-gxSpoil=mr.makeTrapezoid('x','Area',0.2*Nx*deltak,'system',sys);
-
-% Calculate timing
-%ceil((TE - mr.calcDuration(gxPre) - gz.fallTime - gz.flatTime/2 ...
-%    - mr.calcDuration(gx)/2)/seq.gradRasterTime)*seq.gradRasterTime;
-% calculate actual achieved TE
-TE = gz.fallTime + mr.calcDuration(gxPre,gzReph)+gx.riseTime + adc.dwell*Nxo/2*(1-ro_asymmetry);
-delayTR=ceil((TR - mr.calcDuration(gxPre,gzReph) - mr.calcDuration(gz) ...
-    - mr.calcDuration(gx))/seq.gradRasterTime)*seq.gradRasterTime;
-assert(all(delayTR>=mr.calcDuration(gxSpoil)));
-
-fprintf('TE= %d us\n', round(TE*1e6));
-
-if mr.calcDuration(gzReph) > mr.calcDuration(gxPre) 
-    gxPre.delay=mr.calcDuration(gzReph) - mr.calcDuration(gxPre);
-end
-
-rf_phase=0;
-rf_inc=0;
-
-for i=1:Nr
-    for c=1:2
-        rf.phaseOffset=rf_phase/180*pi;
-        adc.phaseOffset=rf_phase/180*pi;
-        rf_inc=mod(rf_inc+rfSpoilingInc, 360.0);
-        rf_phase=mod(rf_phase+rf_inc, 360.0);
-        % UTE: alternate GZ
-        gz.amplitude=-gz.amplitude;
-        gzReph.amplitude=-gzReph.amplitude;
-        %
-        seq.addBlock(rf,gz);
-        phi=delta*(i-1);
-        gpc=gxPre;   gps=gxPre;   gpc.amplitude=gxPre.amplitude*cos(phi);   gps.amplitude=gxPre.amplitude*sin(phi);   gps.channel='y';
-        grc=gx;      grs=gx;      grc.amplitude=gx.amplitude*cos(phi);      grs.amplitude=gx.amplitude*sin(phi);      grs.channel='y';
-        gsc=gxSpoil; gss=gxSpoil; gsc.amplitude=gxSpoil.amplitude*cos(phi); gss.amplitude=gxSpoil.amplitude*sin(phi); gss.channel='y';
-        seq.addBlock(gpc,gps,gzReph);
-        seq.addBlock(grc,grs,adc);
-        seq.addBlock(gsc,gss,mr.makeDelay(delayTR));
-    end
-end
-
-%% check whether the timing of the sequence is correct
-[ok, error_report]=seq.checkTiming;
-
-if (ok)
-    fprintf('Timing check passed successfully\n');
-else
-    fprintf('Timing check failed! Error listing follows:\n');
-    fprintf([error_report{:}]);
-    fprintf('\n');
-end
-
-%%
-seq.plot();
-
-%% plot gradients to check for gaps and optimality of the timing
-gw=seq.waveforms_and_times();
-figure; plot(gw{1}(1,:),gw{1}(2,:),gw{2}(1,:),gw{2}(2,:),gw{3}(1,:),gw{3}(2,:)); % plot the entire gradient shape
-
-%% k-space trajectory calculation
-[ktraj_adc, t_adc, ktraj, t_ktraj, t_excitation, t_refocusing] = seq.calculateKspacePP();
-
-% plot k-spaces
-figure; plot(t_ktraj, ktraj'); % plot the entire k-space trajectory
-hold; plot(t_adc,ktraj_adc(1,:),'.'); % and sampling points on the kx-axis
-figure; plot(ktraj(1,:),ktraj(2,:),'b'); % a 2D plot
-axis('equal'); % enforce aspect ratio for the correct trajectory display
-hold;plot(ktraj_adc(1,:),ktraj_adc(2,:),'r.'); % plot the sampling points
-
-%
-seq.setDefinition('FOV', [fov fov sliceThickness]);
-seq.setDefinition('Name', 'ute');
-
-seq.write('ute.seq');       % Write to pulseq file
-
-%seq.install('siemens');
->>>>>>> 8c9a1166
+% a very basic UTE-like sequence, without ramp-sampling, ramp-RF and other
+% tricks yet. Achieves TE in the range of 300-400 us
+
+% set system limits
+sys = mr.opts('MaxGrad', 28, 'GradUnit', 'mT/m', ...
+    'MaxSlew', 100, 'SlewUnit', 'T/m/s', 'rfRingdownTime', 20e-6, ...
+    'rfDeadTime', 100e-6, 'adcDeadTime', 10e-6);
+
+seq=mr.Sequence(sys);           % Create a new sequence object
+fov=250e-3; Nx=256;             % Define FOV and resolution
+alpha=10;                       % flip angle
+sliceThickness=3e-3;            % slice
+TR=10e-3;                       % TR
+Nr=128;                         % number of radial spokes
+delta= 2* pi / Nr;              % angular increment; try golden angle pi*(3-5^0.5) or 0.5 of it
+ro_duration=2.56e-3;            % read-out time: controls RO bandwidth and T2-blurring
+ro_os=2;                        % oversampling
+ro_asymmetry=1;                 % 0: fully symmetric 1: half-echo
+minRF_to_ADC_time=50e-6;        % the parameter wich defines TE (together with the RO asymmetyry)
+
+% more in-depth parameters
+rfSpoilingInc=117;              % RF spoiling increment
+
+% Create alpha-degree slice selection pulse and gradient
+[rf, gz, gzReph] = mr.makeSincPulse(alpha*pi/180,'Duration',1e-3,...
+    'SliceThickness',sliceThickness,'apodization',0.5,'timeBwProduct',2,...
+    'centerpos',1,'system',sys);
+
+% Align RO assymmetry to ADC samples
+Nxo=round(ro_os*Nx);
+ro_asymmetry = round(ro_asymmetry*Nxo/2)/Nxo*2; % check whether we need to use 2Nx or so...
+% Define other gradients and ADC events
+deltak=1/fov/(1+ro_asymmetry);
+ro_area=Nx*deltak;
+gx = mr.makeTrapezoid('x','FlatArea',ro_area,'FlatTime',ro_duration,'system',sys);
+adc = mr.makeAdc(Nxo,'Duration',gx.flatTime,'Delay',gx.riseTime,'system',sys);
+gxPre = mr.makeTrapezoid('x','Area',-(gx.area-ro_area)/2 -gx.amplitude*adc.dwell/2 - ro_area/2*(1-ro_asymmetry),'system',sys);
+
+% gradient spoiling
+gxSpoil=mr.makeTrapezoid('x','Area',0.2*Nx*deltak,'system',sys);
+
+% Calculate timing
+%ceil((TE - mr.calcDuration(gxPre) - gz.fallTime - gz.flatTime/2 ...
+%    - mr.calcDuration(gx)/2)/seq.gradRasterTime)*seq.gradRasterTime;
+% calculate actual achieved TE
+TE = gz.fallTime + mr.calcDuration(gxPre,gzReph)+gx.riseTime + adc.dwell*Nxo/2*(1-ro_asymmetry);
+delayTR=ceil((TR - mr.calcDuration(gxPre,gzReph) - mr.calcDuration(gz) ...
+    - mr.calcDuration(gx))/seq.gradRasterTime)*seq.gradRasterTime;
+assert(all(delayTR>=mr.calcDuration(gxSpoil)));
+
+fprintf('TE= %d us\n', round(TE*1e6));
+
+if mr.calcDuration(gzReph) > mr.calcDuration(gxPre) 
+    gxPre.delay=mr.calcDuration(gzReph) - mr.calcDuration(gxPre);
+end
+
+rf_phase=0;
+rf_inc=0;
+
+for i=1:Nr
+    for c=1:2
+        rf.phaseOffset=rf_phase/180*pi;
+        adc.phaseOffset=rf_phase/180*pi;
+        rf_inc=mod(rf_inc+rfSpoilingInc, 360.0);
+        rf_phase=mod(rf_phase+rf_inc, 360.0);
+        % UTE: alternate GZ
+        gz.amplitude=-gz.amplitude;
+        gzReph.amplitude=-gzReph.amplitude;
+        %
+        seq.addBlock(rf,gz);
+        phi=delta*(i-1);
+        gpc=gxPre;   gps=gxPre;   gpc.amplitude=gxPre.amplitude*cos(phi);   gps.amplitude=gxPre.amplitude*sin(phi);   gps.channel='y';
+        grc=gx;      grs=gx;      grc.amplitude=gx.amplitude*cos(phi);      grs.amplitude=gx.amplitude*sin(phi);      grs.channel='y';
+        gsc=gxSpoil; gss=gxSpoil; gsc.amplitude=gxSpoil.amplitude*cos(phi); gss.amplitude=gxSpoil.amplitude*sin(phi); gss.channel='y';
+        seq.addBlock(gpc,gps,gzReph);
+        seq.addBlock(grc,grs,adc);
+        seq.addBlock(gsc,gss,mr.makeDelay(delayTR));
+    end
+end
+
+%% check whether the timing of the sequence is correct
+[ok, error_report]=seq.checkTiming;
+
+if (ok)
+    fprintf('Timing check passed successfully\n');
+else
+    fprintf('Timing check failed! Error listing follows:\n');
+    fprintf([error_report{:}]);
+    fprintf('\n');
+end
+
+%%
+seq.plot();
+
+%% plot gradients to check for gaps and optimality of the timing
+gw=seq.waveforms_and_times();
+figure; plot(gw{1}(1,:),gw{1}(2,:),gw{2}(1,:),gw{2}(2,:),gw{3}(1,:),gw{3}(2,:)); % plot the entire gradient shape
+
+%% k-space trajectory calculation
+[ktraj_adc, t_adc, ktraj, t_ktraj, t_excitation, t_refocusing] = seq.calculateKspacePP();
+
+% plot k-spaces
+figure; plot(t_ktraj, ktraj'); % plot the entire k-space trajectory
+hold; plot(t_adc,ktraj_adc(1,:),'.'); % and sampling points on the kx-axis
+figure; plot(ktraj(1,:),ktraj(2,:),'b'); % a 2D plot
+axis('equal'); % enforce aspect ratio for the correct trajectory display
+hold;plot(ktraj_adc(1,:),ktraj_adc(2,:),'r.'); % plot the sampling points
+
+%
+seq.setDefinition('FOV', [fov fov sliceThickness]);
+seq.setDefinition('Name', 'ute');
+
+seq.write('ute.seq');       % Write to pulseq file
+
+%seq.install('siemens');