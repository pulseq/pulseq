<<<<<<< HEAD
function [grads] = splitGradient(grad, varargin)
%SplitGradient Splits a trapezoidal gradient into slew up, flat top and
%slew down.
%
%   [grads] = splitGradient(grad) 
%   Returns the individual gradient parts (slew up, flat top and slew down) 
%   as extended trapezoid gradient objects. The delays in the individual 
%   gradient events are adapted such that addGradients(...) produces an 
%   gradient equivalent to 'grad'.
%
%   See also  splitGradientAt makeExtendedTrapezoid makeTrapezoid
%             Sequence.addBlock  mr.opts
%
%   Stefan Kroboth <stefan.kroboth@uniklinik-freiburg.de>

persistent parser

if isempty(parser)
    parser = inputParser;
    parser.FunctionName = 'splitGradient';
	parser.addRequired('grad', @isstruct);
    parser.addOptional('system', mr.opts(), @isstruct);
end
parse(parser, grad, varargin{:});
opt = parser.Results;

gradRasterTime = opt.system.gradRasterTime;
total_length = mr.calcDuration(grad);

if strcmp(grad.type, 'trap')
    ch = grad.channel;
    grad.delay    = round(grad.delay   /gradRasterTime)*gradRasterTime; % MZ: was ceil
    grad.riseTime = round(grad.riseTime/gradRasterTime)*gradRasterTime; % MZ: was ceil
    grad.flatTime = round(grad.flatTime/gradRasterTime)*gradRasterTime; % MZ: was ceil
    grad.fallTime = round(grad.fallTime/gradRasterTime)*gradRasterTime; % MZ: was ceil
    
    % ramp up
    times = [0, grad.riseTime];
    amplitudes = [0 grad.amplitude];
    rampup = mr.makeExtendedTrapezoid(ch, opt.system, 'times', times,...
                                      'amplitudes', amplitudes, ...
                                      'skip_check', true);
    rampup.delay = grad.delay;
%     rampup.t = rampup.t;


    % ramp down
    times = [0, grad.fallTime];
    amplitudes = [grad.amplitude 0];
    rampdown = mr.makeExtendedTrapezoid(ch, opt.system, 'times', times,...
                                        'amplitudes', amplitudes, ...
                                        'skip_check', true);
    rampdown.delay = total_length - grad.fallTime;
    rampdown.t = rampdown.t*gradRasterTime;
    
    % flattop
    flattop = struct;
    flattop.type = 'grad';
    flattop.channel = ch;
%     flattop.delay = (grad.delay + grad.riseTime + gradRasterTime); 
    flattop.delay = (grad.delay + grad.riseTime); 
    flattop.t = 0:gradRasterTime:(rampdown.delay-1*gradRasterTime-grad.delay-grad.riseTime);
    flattop.waveform = grad.amplitude*ones(size(flattop.t));
    flattop.first = grad.amplitude;
    flattop.last = grad.amplitude;

    grads = [rampup flattop rampdown];
elseif strcmp(grad.type, 'grad')
    error('Splitting of arbitrary gradients is not implemented yet.');
else
    error('Splitting of unsupported event.');
end

=======
function [grads] = splitGradient(grad, varargin)
%SplitGradient Splits a trapezoidal gradient into slew up, flat top and
%slew down.
%
%   [grads] = splitGradient(grad) 
%   Returns the individual gradient parts (slew up, flat top and slew down) 
%   as extended trapezoid gradient objects. The delays in the individual 
%   gradient events are adapted such that addGradients(...) produces an 
%   gradient equivalent to 'grad'.
%
%   See also  splitGradientAt makeExtendedTrapezoid makeTrapezoid
%             Sequence.addBlock  mr.opts
%
%   Stefan Kroboth <stefan.kroboth@uniklinik-freiburg.de>

persistent parser

if isempty(parser)
    parser = inputParser;
    parser.FunctionName = 'splitGradient';
	parser.addRequired('grad', @isstruct);
    parser.addOptional('system', mr.opts(), @isstruct);
end
parse(parser, grad, varargin{:});
opt = parser.Results;

gradRasterTime = opt.system.gradRasterTime;
total_length = mr.calcDuration(grad);

if strcmp(grad.type, 'trap')
    ch = grad.channel;
    grad.delay    = round(grad.delay   /gradRasterTime)*gradRasterTime; % MZ: was ceil
    grad.riseTime = round(grad.riseTime/gradRasterTime)*gradRasterTime; % MZ: was ceil
    grad.flatTime = round(grad.flatTime/gradRasterTime)*gradRasterTime; % MZ: was ceil
    grad.fallTime = round(grad.fallTime/gradRasterTime)*gradRasterTime; % MZ: was ceil
    
    % ramp up
    times = [0, grad.riseTime];
    amplitudes = [0 grad.amplitude];
    rampup = mr.makeExtendedTrapezoid(ch, opt.system, 'times', times,...
                                      'amplitudes', amplitudes, ...
                                      'skip_check', true);
    rampup.delay = grad.delay;
%     rampup.t = rampup.t;


    % ramp down
    times = [0, grad.fallTime];
    amplitudes = [grad.amplitude 0];
    rampdown = mr.makeExtendedTrapezoid(ch, opt.system, 'times', times,...
                                        'amplitudes', amplitudes, ...
                                        'skip_check', true);
    rampdown.delay = total_length - grad.fallTime;
    %rampdown.t = rampdown.t*gradRasterTime;
    
    % flattop
%     flattop = struct;
%     flattop.type = 'grad';
%     flattop.channel = ch;
% %     flattop.delay = (grad.delay + grad.riseTime + gradRasterTime); 
    times = [0, grad.flatTime];
    amplitudes = [grad.amplitude grad.amplitude ];
    flattop = mr.makeExtendedTrapezoid(ch, opt.system, 'times', times,...
                                        'amplitudes', amplitudes, ...
                                        'skip_check', true);
    flattop.delay = (grad.delay + grad.riseTime); 
%     flattop.t = 0:gradRasterTime:(rampdown.delay-1*gradRasterTime-grad.delay-grad.riseTime);
%     flattop.waveform = grad.amplitude*ones(size(flattop.t));
%     flattop.first = grad.amplitude;
%     flattop.last = grad.amplitude;

    grads = [rampup flattop rampdown];
elseif strcmp(grad.type, 'grad')
    error('Splitting of arbitrary gradients is not implemented yet.');
else
    error('Splitting of unsupported event.');
end

>>>>>>> 8c9a1166
end<|MERGE_RESOLUTION|>--- conflicted
+++ resolved
@@ -1,155 +1,79 @@
-<<<<<<< HEAD
-function [grads] = splitGradient(grad, varargin)
-%SplitGradient Splits a trapezoidal gradient into slew up, flat top and
-%slew down.
-%
-%   [grads] = splitGradient(grad) 
-%   Returns the individual gradient parts (slew up, flat top and slew down) 
-%   as extended trapezoid gradient objects. The delays in the individual 
-%   gradient events are adapted such that addGradients(...) produces an 
-%   gradient equivalent to 'grad'.
-%
-%   See also  splitGradientAt makeExtendedTrapezoid makeTrapezoid
-%             Sequence.addBlock  mr.opts
-%
-%   Stefan Kroboth <stefan.kroboth@uniklinik-freiburg.de>
-
-persistent parser
-
-if isempty(parser)
-    parser = inputParser;
-    parser.FunctionName = 'splitGradient';
-	parser.addRequired('grad', @isstruct);
-    parser.addOptional('system', mr.opts(), @isstruct);
-end
-parse(parser, grad, varargin{:});
-opt = parser.Results;
-
-gradRasterTime = opt.system.gradRasterTime;
-total_length = mr.calcDuration(grad);
-
-if strcmp(grad.type, 'trap')
-    ch = grad.channel;
-    grad.delay    = round(grad.delay   /gradRasterTime)*gradRasterTime; % MZ: was ceil
-    grad.riseTime = round(grad.riseTime/gradRasterTime)*gradRasterTime; % MZ: was ceil
-    grad.flatTime = round(grad.flatTime/gradRasterTime)*gradRasterTime; % MZ: was ceil
-    grad.fallTime = round(grad.fallTime/gradRasterTime)*gradRasterTime; % MZ: was ceil
-    
-    % ramp up
-    times = [0, grad.riseTime];
-    amplitudes = [0 grad.amplitude];
-    rampup = mr.makeExtendedTrapezoid(ch, opt.system, 'times', times,...
-                                      'amplitudes', amplitudes, ...
-                                      'skip_check', true);
-    rampup.delay = grad.delay;
-%     rampup.t = rampup.t;
-
-
-    % ramp down
-    times = [0, grad.fallTime];
-    amplitudes = [grad.amplitude 0];
-    rampdown = mr.makeExtendedTrapezoid(ch, opt.system, 'times', times,...
-                                        'amplitudes', amplitudes, ...
-                                        'skip_check', true);
-    rampdown.delay = total_length - grad.fallTime;
-    rampdown.t = rampdown.t*gradRasterTime;
-    
-    % flattop
-    flattop = struct;
-    flattop.type = 'grad';
-    flattop.channel = ch;
-%     flattop.delay = (grad.delay + grad.riseTime + gradRasterTime); 
-    flattop.delay = (grad.delay + grad.riseTime); 
-    flattop.t = 0:gradRasterTime:(rampdown.delay-1*gradRasterTime-grad.delay-grad.riseTime);
-    flattop.waveform = grad.amplitude*ones(size(flattop.t));
-    flattop.first = grad.amplitude;
-    flattop.last = grad.amplitude;
-
-    grads = [rampup flattop rampdown];
-elseif strcmp(grad.type, 'grad')
-    error('Splitting of arbitrary gradients is not implemented yet.');
-else
-    error('Splitting of unsupported event.');
-end
-
-=======
-function [grads] = splitGradient(grad, varargin)
-%SplitGradient Splits a trapezoidal gradient into slew up, flat top and
-%slew down.
-%
-%   [grads] = splitGradient(grad) 
-%   Returns the individual gradient parts (slew up, flat top and slew down) 
-%   as extended trapezoid gradient objects. The delays in the individual 
-%   gradient events are adapted such that addGradients(...) produces an 
-%   gradient equivalent to 'grad'.
-%
-%   See also  splitGradientAt makeExtendedTrapezoid makeTrapezoid
-%             Sequence.addBlock  mr.opts
-%
-%   Stefan Kroboth <stefan.kroboth@uniklinik-freiburg.de>
-
-persistent parser
-
-if isempty(parser)
-    parser = inputParser;
-    parser.FunctionName = 'splitGradient';
-	parser.addRequired('grad', @isstruct);
-    parser.addOptional('system', mr.opts(), @isstruct);
-end
-parse(parser, grad, varargin{:});
-opt = parser.Results;
-
-gradRasterTime = opt.system.gradRasterTime;
-total_length = mr.calcDuration(grad);
-
-if strcmp(grad.type, 'trap')
-    ch = grad.channel;
-    grad.delay    = round(grad.delay   /gradRasterTime)*gradRasterTime; % MZ: was ceil
-    grad.riseTime = round(grad.riseTime/gradRasterTime)*gradRasterTime; % MZ: was ceil
-    grad.flatTime = round(grad.flatTime/gradRasterTime)*gradRasterTime; % MZ: was ceil
-    grad.fallTime = round(grad.fallTime/gradRasterTime)*gradRasterTime; % MZ: was ceil
-    
-    % ramp up
-    times = [0, grad.riseTime];
-    amplitudes = [0 grad.amplitude];
-    rampup = mr.makeExtendedTrapezoid(ch, opt.system, 'times', times,...
-                                      'amplitudes', amplitudes, ...
-                                      'skip_check', true);
-    rampup.delay = grad.delay;
-%     rampup.t = rampup.t;
-
-
-    % ramp down
-    times = [0, grad.fallTime];
-    amplitudes = [grad.amplitude 0];
-    rampdown = mr.makeExtendedTrapezoid(ch, opt.system, 'times', times,...
-                                        'amplitudes', amplitudes, ...
-                                        'skip_check', true);
-    rampdown.delay = total_length - grad.fallTime;
-    %rampdown.t = rampdown.t*gradRasterTime;
-    
-    % flattop
-%     flattop = struct;
-%     flattop.type = 'grad';
-%     flattop.channel = ch;
-% %     flattop.delay = (grad.delay + grad.riseTime + gradRasterTime); 
-    times = [0, grad.flatTime];
-    amplitudes = [grad.amplitude grad.amplitude ];
-    flattop = mr.makeExtendedTrapezoid(ch, opt.system, 'times', times,...
-                                        'amplitudes', amplitudes, ...
-                                        'skip_check', true);
-    flattop.delay = (grad.delay + grad.riseTime); 
-%     flattop.t = 0:gradRasterTime:(rampdown.delay-1*gradRasterTime-grad.delay-grad.riseTime);
-%     flattop.waveform = grad.amplitude*ones(size(flattop.t));
-%     flattop.first = grad.amplitude;
-%     flattop.last = grad.amplitude;
-
-    grads = [rampup flattop rampdown];
-elseif strcmp(grad.type, 'grad')
-    error('Splitting of arbitrary gradients is not implemented yet.');
-else
-    error('Splitting of unsupported event.');
-end
-
->>>>>>> 8c9a1166
+function [grads] = splitGradient(grad, varargin)
+%SplitGradient Splits a trapezoidal gradient into slew up, flat top and
+%slew down.
+%
+%   [grads] = splitGradient(grad) 
+%   Returns the individual gradient parts (slew up, flat top and slew down) 
+%   as extended trapezoid gradient objects. The delays in the individual 
+%   gradient events are adapted such that addGradients(...) produces an 
+%   gradient equivalent to 'grad'.
+%
+%   See also  splitGradientAt makeExtendedTrapezoid makeTrapezoid
+%             Sequence.addBlock  mr.opts
+%
+%   Stefan Kroboth <stefan.kroboth@uniklinik-freiburg.de>
+
+persistent parser
+
+if isempty(parser)
+    parser = inputParser;
+    parser.FunctionName = 'splitGradient';
+	parser.addRequired('grad', @isstruct);
+    parser.addOptional('system', mr.opts(), @isstruct);
+end
+parse(parser, grad, varargin{:});
+opt = parser.Results;
+
+gradRasterTime = opt.system.gradRasterTime;
+total_length = mr.calcDuration(grad);
+
+if strcmp(grad.type, 'trap')
+    ch = grad.channel;
+    grad.delay    = round(grad.delay   /gradRasterTime)*gradRasterTime; % MZ: was ceil
+    grad.riseTime = round(grad.riseTime/gradRasterTime)*gradRasterTime; % MZ: was ceil
+    grad.flatTime = round(grad.flatTime/gradRasterTime)*gradRasterTime; % MZ: was ceil
+    grad.fallTime = round(grad.fallTime/gradRasterTime)*gradRasterTime; % MZ: was ceil
+    
+    % ramp up
+    times = [0, grad.riseTime];
+    amplitudes = [0 grad.amplitude];
+    rampup = mr.makeExtendedTrapezoid(ch, opt.system, 'times', times,...
+                                      'amplitudes', amplitudes, ...
+                                      'skip_check', true);
+    rampup.delay = grad.delay;
+%     rampup.t = rampup.t;
+
+
+    % ramp down
+    times = [0, grad.fallTime];
+    amplitudes = [grad.amplitude 0];
+    rampdown = mr.makeExtendedTrapezoid(ch, opt.system, 'times', times,...
+                                        'amplitudes', amplitudes, ...
+                                        'skip_check', true);
+    rampdown.delay = total_length - grad.fallTime;
+    %rampdown.t = rampdown.t*gradRasterTime;
+    
+    % flattop
+%     flattop = struct;
+%     flattop.type = 'grad';
+%     flattop.channel = ch;
+% %     flattop.delay = (grad.delay + grad.riseTime + gradRasterTime); 
+    times = [0, grad.flatTime];
+    amplitudes = [grad.amplitude grad.amplitude ];
+    flattop = mr.makeExtendedTrapezoid(ch, opt.system, 'times', times,...
+                                        'amplitudes', amplitudes, ...
+                                        'skip_check', true);
+    flattop.delay = (grad.delay + grad.riseTime); 
+%     flattop.t = 0:gradRasterTime:(rampdown.delay-1*gradRasterTime-grad.delay-grad.riseTime);
+%     flattop.waveform = grad.amplitude*ones(size(flattop.t));
+%     flattop.first = grad.amplitude;
+%     flattop.last = grad.amplitude;
+
+    grads = [rampup flattop rampdown];
+elseif strcmp(grad.type, 'grad')
+    error('Splitting of arbitrary gradients is not implemented yet.');
+else
+    error('Splitting of unsupported event.');
+end
+
 end