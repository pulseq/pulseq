--- conflicted
+++ resolved
@@ -1,96 +1,50 @@
-<<<<<<< HEAD
-function [tc ic]=calcRfCenter(rf)
-%calcRfCenter Calculate the 'center' of the RF pulse
-%   Returns the time point of the effective rotation calculated as the peak
-%   of the RF amplitude for the shaped pulses and the center of the pulse
-%   for the block pulses. Zeropadding in the RF pulse is considered as a
-%   part of the shape. Delay field of the RF object is not taken into
-%   account.
-%
-%   The main return value is the time point of the center, the optional
-%   return value is the corresponding position in the rf envelope array.
-%    
-
-%     % detect zero-padding
-%     last=length(rf.signal);
-%     for first=1:last
-%         if abs(rf.signal(first))>eps
-%             break;
-%         end
-%     end
-%     for last=last:-1:first
-%         if abs(rf.signal(last))>eps
-%             break;
-%         end
-%     end
-
-%     rfmax=max(abs(rf.signal(first:last)));
-%     ipeak=find(abs(rf.signal(first:last))>=rfmax-eps);
-
-    % we detect the excitation peak and if it is a plato we take its center
-    rfmax=max(abs(rf.signal));
-    ipeak=find(abs(rf.signal)>=rfmax*0.99999);
-    tc=(rf.t(ipeak(1))+rf.t(ipeak(end)))/2;
-    ic=ipeak(round(end/2));
-    
-%     % detect the excitation peak (this code is far from being ideal...)
-%     rfmin=min(abs(rf.signal(first:last))); % pure max check fails for the block pulse!!!
-%     [rfmax,ic]=max(abs(rf.signal(first:last))); 
-%     if (rfmax-rfmin)<=eps
-%         ic=round((last-first+1)/2); % we take the center of the pulse for block pulses
-%         tc=(rf.t(first)+rf.t(last))/2;
-%     else
-%         tc=rf.t(first-1+ic);
-%     end
-=======
-function [tc ic]=calcRfCenter(rf)
-%calcRfCenter Calculate the 'center' of the RF pulse
-%   Returns the time point of the effective rotation calculated as the peak
-%   of the RF amplitude for the shaped pulses and the center of the pulse
-%   for the block pulses. Zeropadding in the RF pulse is considered as a
-%   part of the shape. Delay field of the RF object is not taken into
-%   account.
-%
-%   The main return value is the time point of the center, the optional
-%   return value is the corresponding position in the rf envelope array.
-%    
-
-%     % detect zero-padding
-%     last=length(rf.signal);
-%     for first=1:last
-%         if abs(rf.signal(first))>eps
-%             break;
-%         end
-%     end
-%     for last=last:-1:first
-%         if abs(rf.signal(last))>eps
-%             break;
-%         end
-%     end
-
-%     rfmax=max(abs(rf.signal(first:last)));
-%     ipeak=find(abs(rf.signal(first:last))>=rfmax-eps);
-
-    if isfield(rf,'center')
-        tc=rf.center;
-        [~,ic]=min(abs(rf.t-tc));
-    else
-
-        % we detect the excitation peak and if it is a plato we take its center
-        rfmax=max(abs(rf.signal));
-        ipeak=find(abs(rf.signal)>=rfmax*0.99999);
-        tc=(rf.t(ipeak(1))+rf.t(ipeak(end)))/2;
-        ic=ipeak(round(end/2));
-    end
-
-%     % detect the excitation peak (this code is far from being ideal...)
-%     rfmin=min(abs(rf.signal(first:last))); % pure max check fails for the block pulse!!!
-%     [rfmax,ic]=max(abs(rf.signal(first:last))); 
-%     if (rfmax-rfmin)<=eps
-%         ic=round((last-first+1)/2); % we take the center of the pulse for block pulses
-%         tc=(rf.t(first)+rf.t(last))/2;
-%     else
-%         tc=rf.t(first-1+ic);
-%     end
->>>>>>> 8c9a1166
+function [tc ic]=calcRfCenter(rf)
+%calcRfCenter Calculate the 'center' of the RF pulse
+%   Returns the time point of the effective rotation calculated as the peak
+%   of the RF amplitude for the shaped pulses and the center of the pulse
+%   for the block pulses. Zeropadding in the RF pulse is considered as a
+%   part of the shape. Delay field of the RF object is not taken into
+%   account.
+%
+%   The main return value is the time point of the center, the optional
+%   return value is the corresponding position in the rf envelope array.
+%    
+
+%     % detect zero-padding
+%     last=length(rf.signal);
+%     for first=1:last
+%         if abs(rf.signal(first))>eps
+%             break;
+%         end
+%     end
+%     for last=last:-1:first
+%         if abs(rf.signal(last))>eps
+%             break;
+%         end
+%     end
+
+%     rfmax=max(abs(rf.signal(first:last)));
+%     ipeak=find(abs(rf.signal(first:last))>=rfmax-eps);
+
+    if isfield(rf,'center')
+        tc=rf.center;
+        [~,ic]=min(abs(rf.t-tc));
+    else
+
+        % we detect the excitation peak and if it is a plato we take its center
+        rfmax=max(abs(rf.signal));
+        ipeak=find(abs(rf.signal)>=rfmax*0.99999);
+        tc=(rf.t(ipeak(1))+rf.t(ipeak(end)))/2;
+        ic=ipeak(round(end/2));
+    end
+
+%     % detect the excitation peak (this code is far from being ideal...)
+%     rfmin=min(abs(rf.signal(first:last))); % pure max check fails for the block pulse!!!
+%     [rfmax,ic]=max(abs(rf.signal(first:last))); 
+%     if (rfmax-rfmin)<=eps
+%         ic=round((last-first+1)/2); % we take the center of the pulse for block pulses
+%         tc=(rf.t(first)+rf.t(last))/2;
+%     else
+%         tc=rf.t(first-1+ic);
+%     end
 end