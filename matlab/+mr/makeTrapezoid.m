<<<<<<< HEAD
function grad=makeTrapezoid(channel, varargin)
%makeTrapezoid Create a trapezoid gradient event.
%   g=makeTrapezoid(channel, ...) Create trapezoid gradient on
%   the given channel.
%
%   g=makeTrapezoid(channel,lims,...) Create trapezoid with the specificed 
%   gradient limits (e.g. amplitude, slew).
%
%   g=makeTrapezoid(...,'Duration',d,'Area',a) Create a
%   trapezoid gradient with given duration (s) and total area (1/m)
%   including ramps.
%
%   g=makeTrapezoid(...,'FlatTime',d,'FlatArea',a) Create a
%   trapezoid gradient with given flat-top time and flat-top
%   area not including ramps.
%
%   g=makeTrapezoid(...,'Amplitude',a) Create a trapezoid gradient with
%   given amplitude (Hz/m).
%
%   See also  Sequence.addBlock  mr.opts

persistent parser

if isempty(parser)
    validChannels = {'x','y','z'};
    parser = inputParser;
    parser.FunctionName = 'makeTrapezoid';
    parser.addRequired('channel',...
        @(x) any(validatestring(x,validChannels)));
    parser.addOptional('system',mr.opts(),@isstruct);
    parser.addParamValue('duration',0,@(x)(isnumeric(x) && x>0));
    parser.addParamValue('area',0,@isnumeric);
    parser.addParamValue('flatTime',[],@isnumeric);
    parser.addParamValue('flatArea',[],@isnumeric);
    parser.addParamValue('amplitude',[],@isnumeric);
    parser.addParamValue('maxGrad',0,@isnumeric);
    parser.addParamValue('maxSlew',0,@isnumeric);
    parser.addParamValue('riseTime',0,@isnumeric);
    parser.addParamValue('fallTime',0,@isnumeric);
    parser.addParamValue('delay',0,@isnumeric);
    
end
parse(parser,channel,varargin{:});
opt = parser.Results;

maxSlew=opt.system.maxSlew;
%riseTime=opt.system.riseTime;
maxGrad=opt.system.maxGrad;
fallTime = [];
riseTime = [];

if opt.maxGrad>0
    maxGrad=opt.maxGrad;
end
if opt.maxSlew>0
    maxSlew=opt.maxSlew;
end
if opt.riseTime>0
    riseTime=opt.riseTime;
end
if opt.fallTime>0
    if isempty(riseTime)
        error('makeTrapezoid:invalidArguments','Must always supply ''riseTime'' if ''fallTime'' is specified explicitly.');
    end
    fallTime=opt.fallTime;
end


if isempty(opt.area) && isempty(opt.flatArea) && isempty(opt.amplitude)
    error('makeTrapezoid:invalidArguments','Must supply either ''area'', ''flatArea'' or ''amplitude''');
end
if ~isempty(opt.flatTime) % MZ was: opt.flatTime>0
    if ~isempty(opt.amplitude)
        amplitude = opt.amplitude;
    else
        if isempty(opt.flatArea)
            error('makeTrapezoid:invalidArguments','When ''flatTime'' is provided either ''flatArea'' or ''amplitude'' must be provided as well; you may consider providing ''duration'', ''area'' and optionally ramp times instead.');
        end
        amplitude = opt.flatArea/opt.flatTime;
    end
    if isempty(riseTime)
        riseTime = abs(amplitude)/maxSlew;
        riseTime = ceil(riseTime/opt.system.gradRasterTime)*opt.system.gradRasterTime;
        if riseTime==0
            riseTime=opt.system.gradRasterTime;
        end
    end
    if isempty(fallTime)
        fallTime = riseTime;
    end
    flatTime = opt.flatTime;
elseif opt.duration>0
    if ~isempty(opt.amplitude)
        amplitude = opt.amplitude;
    else
        if isempty(riseTime)
            dC = 1/abs(2*maxSlew) + 1/abs(2*maxSlew);
            possible = opt.duration^2 > 4*abs(opt.area)*dC;
            assert(possible,['Requested area is too large for this gradient. Minimum required duration is ' num2str(round(sqrt(4*abs(opt.area)*dC)*1e6)) 'us']);    
            amplitude = ( opt.duration - sqrt(opt.duration^2 - 4*abs(opt.area)*dC) )/(2*dC);
        else
            if isempty(fallTime)
                fallTime = riseTime;
            end    
            amplitude = opt.area/(opt.duration-0.5*riseTime-0.5*fallTime);
            possible = opt.duration>(riseTime+fallTime) & abs(amplitude)<maxGrad;
            assert(possible,['Requested area is too large for this gradient. Probably amplitude is violated (' num2str(round(abs(amplitude)/maxGrad*100)) '%)']);    
        end    
    end
    if isempty(riseTime)
        riseTime = ceil(abs(amplitude)/maxSlew/opt.system.gradRasterTime)*opt.system.gradRasterTime;
        if(riseTime==0)
            riseTime=opt.system.gradRasterTime;
        end
    end
    if isempty(fallTime)
        fallTime = riseTime;
    end
    flatTime = opt.duration-riseTime-fallTime;
    if isempty(opt.amplitude)
        % Adjust amplitude (after rounding) to achieve given area
        amplitude = opt.area/(riseTime/2 + fallTime/2 + flatTime);
    end
else
    if isempty(opt.area)
        error('makeTrapezoid:invalidArguments','Must supply area or duration');
    else
        %
        % find the shortest possible duration
        % first check if the area can be realized as a triangle
        % if not we calculate a trapezoid
        riseTime=ceil(sqrt(abs(opt.area)/maxSlew)/opt.system.gradRasterTime)*opt.system.gradRasterTime;
        if riseTime < opt.system.gradRasterTime % the "area" was probably 0 or almost 0 ...
            riseTime=opt.system.gradRasterTime;
        end
        amplitude=opt.area/riseTime;
        tEff=riseTime;
        if abs(amplitude)>maxGrad 
            tEff=ceil(abs(opt.area)/maxGrad/opt.system.gradRasterTime)*opt.system.gradRasterTime;
            amplitude=opt.area/tEff;
            riseTime=ceil(abs(amplitude)/maxSlew/opt.system.gradRasterTime)*opt.system.gradRasterTime;
            if(riseTime==0)
                riseTime=opt.system.gradRasterTime;
            end
        end
        flatTime=tEff-riseTime;
        fallTime=riseTime;        
    end
end
assert(abs(amplitude)<=maxGrad,'makeTrapezoid:invalidAmplitude',['Amplitude violation (' num2str(round(abs(amplitude)/maxGrad*100)) '%%)']);

grad.type = 'trap';
grad.channel = opt.channel;
grad.amplitude = amplitude;
grad.riseTime = riseTime;
grad.flatTime = flatTime;
grad.fallTime = fallTime;
grad.area = amplitude*(flatTime + riseTime/2 + fallTime/2);
grad.flatArea = amplitude*flatTime;
grad.delay = opt.delay;
grad.first = 0;
grad.last = 0;

=======
function grad=makeTrapezoid(channel, varargin)
%makeTrapezoid Create a trapezoid gradient event.
%   g=makeTrapezoid(channel, ...) Create trapezoid gradient on
%   the given channel.
%
%   g=makeTrapezoid(channel,lims,...) Create trapezoid with the specificed 
%   gradient limits (e.g. amplitude, slew).
%
%   g=makeTrapezoid(...,'Duration',d,'Area',a) Create a
%   trapezoid gradient with given duration (s) and total area (1/m)
%   including ramps.
%
%   g=makeTrapezoid(...,'FlatTime',d,'FlatArea',a) Create a
%   trapezoid gradient with given flat-top time and flat-top
%   area not including ramps.
%
%   g=makeTrapezoid(...,'Amplitude',a) Create a trapezoid gradient with
%   given amplitude (Hz/m).
%
%   See also  Sequence.addBlock  mr.opts

persistent parser

if isempty(parser)
    validChannels = {'x','y','z'};
    parser = inputParser;
    parser.FunctionName = 'makeTrapezoid';
    parser.addRequired('channel',...
        @(x) any(validatestring(x,validChannels)));
    parser.addOptional('system',mr.opts(),@isstruct);
    parser.addParamValue('duration',0,@(x)(isnumeric(x) && x>0));
    parser.addParamValue('area',0,@isnumeric);
    parser.addParamValue('flatTime',[],@isnumeric);
    parser.addParamValue('flatArea',[],@isnumeric);
    parser.addParamValue('amplitude',[],@isnumeric);
    parser.addParamValue('maxGrad',0,@isnumeric);
    parser.addParamValue('maxSlew',0,@isnumeric);
    parser.addParamValue('riseTime',0,@isnumeric);
    parser.addParamValue('fallTime',0,@isnumeric);
    parser.addParamValue('delay',0,@isnumeric);
    
end
parse(parser,channel,varargin{:});
opt = parser.Results;

maxSlew=opt.system.maxSlew;
%riseTime=opt.system.riseTime;
maxGrad=opt.system.maxGrad;
fallTime = [];
riseTime = [];

if opt.maxGrad>0
    maxGrad=opt.maxGrad;
end
if opt.maxSlew>0
    maxSlew=opt.maxSlew;
end
if opt.riseTime>0
    riseTime=opt.riseTime;
end
if opt.fallTime>0
    if isempty(riseTime)
        error('makeTrapezoid:invalidArguments','Must always supply ''riseTime'' if ''fallTime'' is specified explicitly.');
    end
    fallTime=opt.fallTime;
end


if isempty(opt.area) && isempty(opt.flatArea) && isempty(opt.amplitude)
    error('makeTrapezoid:invalidArguments','Must supply either ''area'', ''flatArea'' or ''amplitude''');
end
if ~isempty(opt.flatTime) % MZ was: opt.flatTime>0
    if ~isempty(opt.amplitude)
        amplitude = opt.amplitude;
    else
        if isempty(opt.flatArea)
            error('makeTrapezoid:invalidArguments','When ''flatTime'' is provided either ''flatArea'' or ''amplitude'' must be provided as well; you may consider providing ''duration'', ''area'' and optionally ramp times instead.');
        end
        amplitude = opt.flatArea/opt.flatTime;
    end
    if isempty(riseTime)
        riseTime = abs(amplitude)/maxSlew;
        riseTime = ceil(riseTime/opt.system.gradRasterTime)*opt.system.gradRasterTime;
        if riseTime==0
            riseTime=opt.system.gradRasterTime;
        end
    end
    if isempty(fallTime)
        fallTime = riseTime;
    end
    flatTime = opt.flatTime;
elseif opt.duration>0
    if ~isempty(opt.amplitude)
        amplitude = opt.amplitude;
    else
        if isempty(riseTime)
            dC = 1/abs(2*maxSlew) + 1/abs(2*maxSlew);
            possible = opt.duration^2 > 4*abs(opt.area)*dC;
            assert(possible,['Requested area is too large for this gradient. Minimum required duration (assuming triangle gradient can be realized) is ' num2str(round(sqrt(4*abs(opt.area)*dC)*1e6)) 'us']);    
            amplitude = ( opt.duration - sqrt(opt.duration^2 - 4*abs(opt.area)*dC) )/(2*dC);
        else
            if isempty(fallTime)
                fallTime = riseTime;
            end    
            amplitude = opt.area/(opt.duration-0.5*riseTime-0.5*fallTime);
            possible = opt.duration>(riseTime+fallTime) & abs(amplitude)<maxGrad;
            assert(possible,['Requested area is too large for this gradient. Probably amplitude is violated (' num2str(round(abs(amplitude)/maxGrad*100)) '%)']);    
        end    
    end
    if isempty(riseTime)
        riseTime = ceil(abs(amplitude)/maxSlew/opt.system.gradRasterTime)*opt.system.gradRasterTime;
        if(riseTime==0)
            riseTime=opt.system.gradRasterTime;
        end
    end
    if isempty(fallTime)
        fallTime = riseTime;
    end
    flatTime = opt.duration-riseTime-fallTime;
    if isempty(opt.amplitude)
        % Adjust amplitude (after rounding) to achieve given area
        amplitude = opt.area/(riseTime/2 + fallTime/2 + flatTime);
    end
else
    if isempty(opt.area)
        error('makeTrapezoid:invalidArguments','Must supply area or duration');
    else
        %
        % find the shortest possible duration
        % first check if the area can be realized as a triangle
        % if not we calculate a trapezoid
        riseTime=ceil(sqrt(abs(opt.area)/maxSlew)/opt.system.gradRasterTime)*opt.system.gradRasterTime;
        if riseTime < opt.system.gradRasterTime % the "area" was probably 0 or almost 0 ...
            riseTime=opt.system.gradRasterTime;
        end
        amplitude=opt.area/riseTime;
        tEff=riseTime;
        if abs(amplitude)>maxGrad 
            tEff=ceil(abs(opt.area)/maxGrad/opt.system.gradRasterTime)*opt.system.gradRasterTime;
            amplitude=opt.area/tEff;
            riseTime=ceil(abs(amplitude)/maxSlew/opt.system.gradRasterTime)*opt.system.gradRasterTime;
            if(riseTime==0)
                riseTime=opt.system.gradRasterTime;
            end
        end
        flatTime=tEff-riseTime;
        fallTime=riseTime;        
    end
end
assert(abs(amplitude)<=maxGrad,'makeTrapezoid:invalidAmplitude',['Amplitude violation (' num2str(round(abs(amplitude)/maxGrad*100)) '%%)']);

grad.type = 'trap';
grad.channel = opt.channel;
grad.amplitude = amplitude;
grad.riseTime = riseTime;
grad.flatTime = flatTime;
grad.fallTime = fallTime;
grad.area = amplitude*(flatTime + riseTime/2 + fallTime/2);
grad.flatArea = amplitude*flatTime;
grad.delay = opt.delay;
grad.first = 0;
grad.last = 0;

>>>>>>> 8c9a1166
end<|MERGE_RESOLUTION|>--- conflicted
+++ resolved
@@ -1,330 +1,164 @@
-<<<<<<< HEAD
-function grad=makeTrapezoid(channel, varargin)
-%makeTrapezoid Create a trapezoid gradient event.
-%   g=makeTrapezoid(channel, ...) Create trapezoid gradient on
-%   the given channel.
-%
-%   g=makeTrapezoid(channel,lims,...) Create trapezoid with the specificed 
-%   gradient limits (e.g. amplitude, slew).
-%
-%   g=makeTrapezoid(...,'Duration',d,'Area',a) Create a
-%   trapezoid gradient with given duration (s) and total area (1/m)
-%   including ramps.
-%
-%   g=makeTrapezoid(...,'FlatTime',d,'FlatArea',a) Create a
-%   trapezoid gradient with given flat-top time and flat-top
-%   area not including ramps.
-%
-%   g=makeTrapezoid(...,'Amplitude',a) Create a trapezoid gradient with
-%   given amplitude (Hz/m).
-%
-%   See also  Sequence.addBlock  mr.opts
-
-persistent parser
-
-if isempty(parser)
-    validChannels = {'x','y','z'};
-    parser = inputParser;
-    parser.FunctionName = 'makeTrapezoid';
-    parser.addRequired('channel',...
-        @(x) any(validatestring(x,validChannels)));
-    parser.addOptional('system',mr.opts(),@isstruct);
-    parser.addParamValue('duration',0,@(x)(isnumeric(x) && x>0));
-    parser.addParamValue('area',0,@isnumeric);
-    parser.addParamValue('flatTime',[],@isnumeric);
-    parser.addParamValue('flatArea',[],@isnumeric);
-    parser.addParamValue('amplitude',[],@isnumeric);
-    parser.addParamValue('maxGrad',0,@isnumeric);
-    parser.addParamValue('maxSlew',0,@isnumeric);
-    parser.addParamValue('riseTime',0,@isnumeric);
-    parser.addParamValue('fallTime',0,@isnumeric);
-    parser.addParamValue('delay',0,@isnumeric);
-    
-end
-parse(parser,channel,varargin{:});
-opt = parser.Results;
-
-maxSlew=opt.system.maxSlew;
-%riseTime=opt.system.riseTime;
-maxGrad=opt.system.maxGrad;
-fallTime = [];
-riseTime = [];
-
-if opt.maxGrad>0
-    maxGrad=opt.maxGrad;
-end
-if opt.maxSlew>0
-    maxSlew=opt.maxSlew;
-end
-if opt.riseTime>0
-    riseTime=opt.riseTime;
-end
-if opt.fallTime>0
-    if isempty(riseTime)
-        error('makeTrapezoid:invalidArguments','Must always supply ''riseTime'' if ''fallTime'' is specified explicitly.');
-    end
-    fallTime=opt.fallTime;
-end
-
-
-if isempty(opt.area) && isempty(opt.flatArea) && isempty(opt.amplitude)
-    error('makeTrapezoid:invalidArguments','Must supply either ''area'', ''flatArea'' or ''amplitude''');
-end
-if ~isempty(opt.flatTime) % MZ was: opt.flatTime>0
-    if ~isempty(opt.amplitude)
-        amplitude = opt.amplitude;
-    else
-        if isempty(opt.flatArea)
-            error('makeTrapezoid:invalidArguments','When ''flatTime'' is provided either ''flatArea'' or ''amplitude'' must be provided as well; you may consider providing ''duration'', ''area'' and optionally ramp times instead.');
-        end
-        amplitude = opt.flatArea/opt.flatTime;
-    end
-    if isempty(riseTime)
-        riseTime = abs(amplitude)/maxSlew;
-        riseTime = ceil(riseTime/opt.system.gradRasterTime)*opt.system.gradRasterTime;
-        if riseTime==0
-            riseTime=opt.system.gradRasterTime;
-        end
-    end
-    if isempty(fallTime)
-        fallTime = riseTime;
-    end
-    flatTime = opt.flatTime;
-elseif opt.duration>0
-    if ~isempty(opt.amplitude)
-        amplitude = opt.amplitude;
-    else
-        if isempty(riseTime)
-            dC = 1/abs(2*maxSlew) + 1/abs(2*maxSlew);
-            possible = opt.duration^2 > 4*abs(opt.area)*dC;
-            assert(possible,['Requested area is too large for this gradient. Minimum required duration is ' num2str(round(sqrt(4*abs(opt.area)*dC)*1e6)) 'us']);    
-            amplitude = ( opt.duration - sqrt(opt.duration^2 - 4*abs(opt.area)*dC) )/(2*dC);
-        else
-            if isempty(fallTime)
-                fallTime = riseTime;
-            end    
-            amplitude = opt.area/(opt.duration-0.5*riseTime-0.5*fallTime);
-            possible = opt.duration>(riseTime+fallTime) & abs(amplitude)<maxGrad;
-            assert(possible,['Requested area is too large for this gradient. Probably amplitude is violated (' num2str(round(abs(amplitude)/maxGrad*100)) '%)']);    
-        end    
-    end
-    if isempty(riseTime)
-        riseTime = ceil(abs(amplitude)/maxSlew/opt.system.gradRasterTime)*opt.system.gradRasterTime;
-        if(riseTime==0)
-            riseTime=opt.system.gradRasterTime;
-        end
-    end
-    if isempty(fallTime)
-        fallTime = riseTime;
-    end
-    flatTime = opt.duration-riseTime-fallTime;
-    if isempty(opt.amplitude)
-        % Adjust amplitude (after rounding) to achieve given area
-        amplitude = opt.area/(riseTime/2 + fallTime/2 + flatTime);
-    end
-else
-    if isempty(opt.area)
-        error('makeTrapezoid:invalidArguments','Must supply area or duration');
-    else
-        %
-        % find the shortest possible duration
-        % first check if the area can be realized as a triangle
-        % if not we calculate a trapezoid
-        riseTime=ceil(sqrt(abs(opt.area)/maxSlew)/opt.system.gradRasterTime)*opt.system.gradRasterTime;
-        if riseTime < opt.system.gradRasterTime % the "area" was probably 0 or almost 0 ...
-            riseTime=opt.system.gradRasterTime;
-        end
-        amplitude=opt.area/riseTime;
-        tEff=riseTime;
-        if abs(amplitude)>maxGrad 
-            tEff=ceil(abs(opt.area)/maxGrad/opt.system.gradRasterTime)*opt.system.gradRasterTime;
-            amplitude=opt.area/tEff;
-            riseTime=ceil(abs(amplitude)/maxSlew/opt.system.gradRasterTime)*opt.system.gradRasterTime;
-            if(riseTime==0)
-                riseTime=opt.system.gradRasterTime;
-            end
-        end
-        flatTime=tEff-riseTime;
-        fallTime=riseTime;        
-    end
-end
-assert(abs(amplitude)<=maxGrad,'makeTrapezoid:invalidAmplitude',['Amplitude violation (' num2str(round(abs(amplitude)/maxGrad*100)) '%%)']);
-
-grad.type = 'trap';
-grad.channel = opt.channel;
-grad.amplitude = amplitude;
-grad.riseTime = riseTime;
-grad.flatTime = flatTime;
-grad.fallTime = fallTime;
-grad.area = amplitude*(flatTime + riseTime/2 + fallTime/2);
-grad.flatArea = amplitude*flatTime;
-grad.delay = opt.delay;
-grad.first = 0;
-grad.last = 0;
-
-=======
-function grad=makeTrapezoid(channel, varargin)
-%makeTrapezoid Create a trapezoid gradient event.
-%   g=makeTrapezoid(channel, ...) Create trapezoid gradient on
-%   the given channel.
-%
-%   g=makeTrapezoid(channel,lims,...) Create trapezoid with the specificed 
-%   gradient limits (e.g. amplitude, slew).
-%
-%   g=makeTrapezoid(...,'Duration',d,'Area',a) Create a
-%   trapezoid gradient with given duration (s) and total area (1/m)
-%   including ramps.
-%
-%   g=makeTrapezoid(...,'FlatTime',d,'FlatArea',a) Create a
-%   trapezoid gradient with given flat-top time and flat-top
-%   area not including ramps.
-%
-%   g=makeTrapezoid(...,'Amplitude',a) Create a trapezoid gradient with
-%   given amplitude (Hz/m).
-%
-%   See also  Sequence.addBlock  mr.opts
-
-persistent parser
-
-if isempty(parser)
-    validChannels = {'x','y','z'};
-    parser = inputParser;
-    parser.FunctionName = 'makeTrapezoid';
-    parser.addRequired('channel',...
-        @(x) any(validatestring(x,validChannels)));
-    parser.addOptional('system',mr.opts(),@isstruct);
-    parser.addParamValue('duration',0,@(x)(isnumeric(x) && x>0));
-    parser.addParamValue('area',0,@isnumeric);
-    parser.addParamValue('flatTime',[],@isnumeric);
-    parser.addParamValue('flatArea',[],@isnumeric);
-    parser.addParamValue('amplitude',[],@isnumeric);
-    parser.addParamValue('maxGrad',0,@isnumeric);
-    parser.addParamValue('maxSlew',0,@isnumeric);
-    parser.addParamValue('riseTime',0,@isnumeric);
-    parser.addParamValue('fallTime',0,@isnumeric);
-    parser.addParamValue('delay',0,@isnumeric);
-    
-end
-parse(parser,channel,varargin{:});
-opt = parser.Results;
-
-maxSlew=opt.system.maxSlew;
-%riseTime=opt.system.riseTime;
-maxGrad=opt.system.maxGrad;
-fallTime = [];
-riseTime = [];
-
-if opt.maxGrad>0
-    maxGrad=opt.maxGrad;
-end
-if opt.maxSlew>0
-    maxSlew=opt.maxSlew;
-end
-if opt.riseTime>0
-    riseTime=opt.riseTime;
-end
-if opt.fallTime>0
-    if isempty(riseTime)
-        error('makeTrapezoid:invalidArguments','Must always supply ''riseTime'' if ''fallTime'' is specified explicitly.');
-    end
-    fallTime=opt.fallTime;
-end
-
-
-if isempty(opt.area) && isempty(opt.flatArea) && isempty(opt.amplitude)
-    error('makeTrapezoid:invalidArguments','Must supply either ''area'', ''flatArea'' or ''amplitude''');
-end
-if ~isempty(opt.flatTime) % MZ was: opt.flatTime>0
-    if ~isempty(opt.amplitude)
-        amplitude = opt.amplitude;
-    else
-        if isempty(opt.flatArea)
-            error('makeTrapezoid:invalidArguments','When ''flatTime'' is provided either ''flatArea'' or ''amplitude'' must be provided as well; you may consider providing ''duration'', ''area'' and optionally ramp times instead.');
-        end
-        amplitude = opt.flatArea/opt.flatTime;
-    end
-    if isempty(riseTime)
-        riseTime = abs(amplitude)/maxSlew;
-        riseTime = ceil(riseTime/opt.system.gradRasterTime)*opt.system.gradRasterTime;
-        if riseTime==0
-            riseTime=opt.system.gradRasterTime;
-        end
-    end
-    if isempty(fallTime)
-        fallTime = riseTime;
-    end
-    flatTime = opt.flatTime;
-elseif opt.duration>0
-    if ~isempty(opt.amplitude)
-        amplitude = opt.amplitude;
-    else
-        if isempty(riseTime)
-            dC = 1/abs(2*maxSlew) + 1/abs(2*maxSlew);
-            possible = opt.duration^2 > 4*abs(opt.area)*dC;
-            assert(possible,['Requested area is too large for this gradient. Minimum required duration (assuming triangle gradient can be realized) is ' num2str(round(sqrt(4*abs(opt.area)*dC)*1e6)) 'us']);    
-            amplitude = ( opt.duration - sqrt(opt.duration^2 - 4*abs(opt.area)*dC) )/(2*dC);
-        else
-            if isempty(fallTime)
-                fallTime = riseTime;
-            end    
-            amplitude = opt.area/(opt.duration-0.5*riseTime-0.5*fallTime);
-            possible = opt.duration>(riseTime+fallTime) & abs(amplitude)<maxGrad;
-            assert(possible,['Requested area is too large for this gradient. Probably amplitude is violated (' num2str(round(abs(amplitude)/maxGrad*100)) '%)']);    
-        end    
-    end
-    if isempty(riseTime)
-        riseTime = ceil(abs(amplitude)/maxSlew/opt.system.gradRasterTime)*opt.system.gradRasterTime;
-        if(riseTime==0)
-            riseTime=opt.system.gradRasterTime;
-        end
-    end
-    if isempty(fallTime)
-        fallTime = riseTime;
-    end
-    flatTime = opt.duration-riseTime-fallTime;
-    if isempty(opt.amplitude)
-        % Adjust amplitude (after rounding) to achieve given area
-        amplitude = opt.area/(riseTime/2 + fallTime/2 + flatTime);
-    end
-else
-    if isempty(opt.area)
-        error('makeTrapezoid:invalidArguments','Must supply area or duration');
-    else
-        %
-        % find the shortest possible duration
-        % first check if the area can be realized as a triangle
-        % if not we calculate a trapezoid
-        riseTime=ceil(sqrt(abs(opt.area)/maxSlew)/opt.system.gradRasterTime)*opt.system.gradRasterTime;
-        if riseTime < opt.system.gradRasterTime % the "area" was probably 0 or almost 0 ...
-            riseTime=opt.system.gradRasterTime;
-        end
-        amplitude=opt.area/riseTime;
-        tEff=riseTime;
-        if abs(amplitude)>maxGrad 
-            tEff=ceil(abs(opt.area)/maxGrad/opt.system.gradRasterTime)*opt.system.gradRasterTime;
-            amplitude=opt.area/tEff;
-            riseTime=ceil(abs(amplitude)/maxSlew/opt.system.gradRasterTime)*opt.system.gradRasterTime;
-            if(riseTime==0)
-                riseTime=opt.system.gradRasterTime;
-            end
-        end
-        flatTime=tEff-riseTime;
-        fallTime=riseTime;        
-    end
-end
-assert(abs(amplitude)<=maxGrad,'makeTrapezoid:invalidAmplitude',['Amplitude violation (' num2str(round(abs(amplitude)/maxGrad*100)) '%%)']);
-
-grad.type = 'trap';
-grad.channel = opt.channel;
-grad.amplitude = amplitude;
-grad.riseTime = riseTime;
-grad.flatTime = flatTime;
-grad.fallTime = fallTime;
-grad.area = amplitude*(flatTime + riseTime/2 + fallTime/2);
-grad.flatArea = amplitude*flatTime;
-grad.delay = opt.delay;
-grad.first = 0;
-grad.last = 0;
-
->>>>>>> 8c9a1166
+function grad=makeTrapezoid(channel, varargin)
+%makeTrapezoid Create a trapezoid gradient event.
+%   g=makeTrapezoid(channel, ...) Create trapezoid gradient on
+%   the given channel.
+%
+%   g=makeTrapezoid(channel,lims,...) Create trapezoid with the specificed 
+%   gradient limits (e.g. amplitude, slew).
+%
+%   g=makeTrapezoid(...,'Duration',d,'Area',a) Create a
+%   trapezoid gradient with given duration (s) and total area (1/m)
+%   including ramps.
+%
+%   g=makeTrapezoid(...,'FlatTime',d,'FlatArea',a) Create a
+%   trapezoid gradient with given flat-top time and flat-top
+%   area not including ramps.
+%
+%   g=makeTrapezoid(...,'Amplitude',a) Create a trapezoid gradient with
+%   given amplitude (Hz/m).
+%
+%   See also  Sequence.addBlock  mr.opts
+
+persistent parser
+
+if isempty(parser)
+    validChannels = {'x','y','z'};
+    parser = inputParser;
+    parser.FunctionName = 'makeTrapezoid';
+    parser.addRequired('channel',...
+        @(x) any(validatestring(x,validChannels)));
+    parser.addOptional('system',mr.opts(),@isstruct);
+    parser.addParamValue('duration',0,@(x)(isnumeric(x) && x>0));
+    parser.addParamValue('area',0,@isnumeric);
+    parser.addParamValue('flatTime',[],@isnumeric);
+    parser.addParamValue('flatArea',[],@isnumeric);
+    parser.addParamValue('amplitude',[],@isnumeric);
+    parser.addParamValue('maxGrad',0,@isnumeric);
+    parser.addParamValue('maxSlew',0,@isnumeric);
+    parser.addParamValue('riseTime',0,@isnumeric);
+    parser.addParamValue('fallTime',0,@isnumeric);
+    parser.addParamValue('delay',0,@isnumeric);
+    
+end
+parse(parser,channel,varargin{:});
+opt = parser.Results;
+
+maxSlew=opt.system.maxSlew;
+%riseTime=opt.system.riseTime;
+maxGrad=opt.system.maxGrad;
+fallTime = [];
+riseTime = [];
+
+if opt.maxGrad>0
+    maxGrad=opt.maxGrad;
+end
+if opt.maxSlew>0
+    maxSlew=opt.maxSlew;
+end
+if opt.riseTime>0
+    riseTime=opt.riseTime;
+end
+if opt.fallTime>0
+    if isempty(riseTime)
+        error('makeTrapezoid:invalidArguments','Must always supply ''riseTime'' if ''fallTime'' is specified explicitly.');
+    end
+    fallTime=opt.fallTime;
+end
+
+
+if isempty(opt.area) && isempty(opt.flatArea) && isempty(opt.amplitude)
+    error('makeTrapezoid:invalidArguments','Must supply either ''area'', ''flatArea'' or ''amplitude''');
+end
+if ~isempty(opt.flatTime) % MZ was: opt.flatTime>0
+    if ~isempty(opt.amplitude)
+        amplitude = opt.amplitude;
+    else
+        if isempty(opt.flatArea)
+            error('makeTrapezoid:invalidArguments','When ''flatTime'' is provided either ''flatArea'' or ''amplitude'' must be provided as well; you may consider providing ''duration'', ''area'' and optionally ramp times instead.');
+        end
+        amplitude = opt.flatArea/opt.flatTime;
+    end
+    if isempty(riseTime)
+        riseTime = abs(amplitude)/maxSlew;
+        riseTime = ceil(riseTime/opt.system.gradRasterTime)*opt.system.gradRasterTime;
+        if riseTime==0
+            riseTime=opt.system.gradRasterTime;
+        end
+    end
+    if isempty(fallTime)
+        fallTime = riseTime;
+    end
+    flatTime = opt.flatTime;
+elseif opt.duration>0
+    if ~isempty(opt.amplitude)
+        amplitude = opt.amplitude;
+    else
+        if isempty(riseTime)
+            dC = 1/abs(2*maxSlew) + 1/abs(2*maxSlew);
+            possible = opt.duration^2 > 4*abs(opt.area)*dC;
+            assert(possible,['Requested area is too large for this gradient. Minimum required duration (assuming triangle gradient can be realized) is ' num2str(round(sqrt(4*abs(opt.area)*dC)*1e6)) 'us']);    
+            amplitude = ( opt.duration - sqrt(opt.duration^2 - 4*abs(opt.area)*dC) )/(2*dC);
+        else
+            if isempty(fallTime)
+                fallTime = riseTime;
+            end    
+            amplitude = opt.area/(opt.duration-0.5*riseTime-0.5*fallTime);
+            possible = opt.duration>(riseTime+fallTime) & abs(amplitude)<maxGrad;
+            assert(possible,['Requested area is too large for this gradient. Probably amplitude is violated (' num2str(round(abs(amplitude)/maxGrad*100)) '%)']);    
+        end    
+    end
+    if isempty(riseTime)
+        riseTime = ceil(abs(amplitude)/maxSlew/opt.system.gradRasterTime)*opt.system.gradRasterTime;
+        if(riseTime==0)
+            riseTime=opt.system.gradRasterTime;
+        end
+    end
+    if isempty(fallTime)
+        fallTime = riseTime;
+    end
+    flatTime = opt.duration-riseTime-fallTime;
+    if isempty(opt.amplitude)
+        % Adjust amplitude (after rounding) to achieve given area
+        amplitude = opt.area/(riseTime/2 + fallTime/2 + flatTime);
+    end
+else
+    if isempty(opt.area)
+        error('makeTrapezoid:invalidArguments','Must supply area or duration');
+    else
+        %
+        % find the shortest possible duration
+        % first check if the area can be realized as a triangle
+        % if not we calculate a trapezoid
+        riseTime=ceil(sqrt(abs(opt.area)/maxSlew)/opt.system.gradRasterTime)*opt.system.gradRasterTime;
+        if riseTime < opt.system.gradRasterTime % the "area" was probably 0 or almost 0 ...
+            riseTime=opt.system.gradRasterTime;
+        end
+        amplitude=opt.area/riseTime;
+        tEff=riseTime;
+        if abs(amplitude)>maxGrad 
+            tEff=ceil(abs(opt.area)/maxGrad/opt.system.gradRasterTime)*opt.system.gradRasterTime;
+            amplitude=opt.area/tEff;
+            riseTime=ceil(abs(amplitude)/maxSlew/opt.system.gradRasterTime)*opt.system.gradRasterTime;
+            if(riseTime==0)
+                riseTime=opt.system.gradRasterTime;
+            end
+        end
+        flatTime=tEff-riseTime;
+        fallTime=riseTime;        
+    end
+end
+assert(abs(amplitude)<=maxGrad,'makeTrapezoid:invalidAmplitude',['Amplitude violation (' num2str(round(abs(amplitude)/maxGrad*100)) '%%)']);
+
+grad.type = 'trap';
+grad.channel = opt.channel;
+grad.amplitude = amplitude;
+grad.riseTime = riseTime;
+grad.flatTime = flatTime;
+grad.fallTime = fallTime;
+grad.area = amplitude*(flatTime + riseTime/2 + fallTime/2);
+grad.flatArea = amplitude*flatTime;
+grad.delay = opt.delay;
+grad.first = 0;
+grad.last = 0;
+
 end