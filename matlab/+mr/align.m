<<<<<<< HEAD
function [varargout] = align(varargin)
%align set alignment of the objects in the block
%
%   align(align_spec, obj <, obj> <, align_spec, obj> ...);
%
%   sets delays of the objects within the block to achieve the desired
%   alignment. 
%   All previously configured delays within objects are taken into account 
%   during calculating of the block duration but then reset according to 
%   the selected alignment.
%   Possible values for align_spec are 'left', 'center', 'right'
%   WARNING: 'center' may break graient raster alignment
%
%   See also  Sequence.addBlock
%
%   Maxim Zaitsev <maxim.zaitsev@uniklinik-freiburg.de>

alignment_options={'left', 'center', 'right'};
% parse parameters
if ~ischar(varargin{1})
    error('first parameter must be a string');
end
curr_align=find(strcmp(varargin{1},alignment_options));
iobjects=[];
alignments=[];
for i=2:length(varargin)
    if isempty(curr_align)
        error('invalid alignment spec');
    end
    if ischar(varargin{i})
        curr_align=find(strcmp(varargin{i},alignment_options));
        continue;
    end
    iobjects=[iobjects i];
    alignments=[alignments curr_align];
end

objects={varargin{iobjects}};

dur=mr.calcDuration(objects);

% set new delays
for i=1:length(objects)
    switch alignments(i)
        case 1
            objects{i}.delay=0;
        case 2
            objects{i}.delay=(dur - mr.calcDuration(objects{i}))/2; % FIXME check how to handle the existing delay
        case 3
            ev=objects{i};
            ev_dur=mr.calcDuration(ev);
            %if isfield(ev,'ringdownTime')
            %    ev_dur=ev_dur+ev.ringdownTime;
            %end
            objects{i}.delay=dur - ev_dur + objects{i}.delay;
            if objects{i}.delay < 0
                error('aligh() attempts to set a negative delay, probably some RF pulses ignore rfRingdownTime');
            end
    end
end

if nargout==length(objects)
    varargout=objects;
elseif nargout==1
    varargout={objects};
elseif nargout<length(objects)
    warning('not all objects can be assigned to the output argiments; we recommend using ~ to discard output arguments explicitly.');
    nout=min(nargout,length(objects));
    varargout=objects(1:nout);
else
    error(['the number of output arguments (' num2str(nargout) ') exceeds the number of sequence objects (' num2str(length(objects)) ') passed to the function.']);
end

=======
function [varargout] = align(varargin)
%align set alignment of the objects in the block
%
%   align(align_spec, obj <, obj> <, align_spec, obj> ...);
%
%   sets delays of the objects within the block to achieve the desired
%   alignment. 
%   All previously configured delays within objects are taken into account 
%   during calculating of the block duration but then reset according to 
%   the selected alignment.
%   Possible values for align_spec are 'left', 'center', 'right'
%   WARNING: 'center' may break graient raster alignment
%
%   See also  Sequence.addBlock
%
%   Maxim Zaitsev <maxim.zaitsev@uniklinik-freiburg.de>

alignment_options={'left', 'center', 'right'};
% parse parameters
if ~ischar(varargin{1})
    error('first parameter must be a string');
end
curr_align=find(strcmp(varargin{1},alignment_options));
iobjects=[];
alignments=[];
for i=2:length(varargin)
    if isempty(curr_align)
        error('invalid alignment spec');
    end
    if ischar(varargin{i})
        curr_align=find(strcmp(varargin{i},alignment_options));
        continue;
    end
    iobjects=[iobjects i];
    alignments=[alignments curr_align];
end

objects={varargin{iobjects}};

dur=mr.calcDuration(objects);

% set new delays
for i=1:length(objects)
    switch alignments(i)
        case 1
            objects{i}.delay=0;
        case 2
            objects{i}.delay=(dur - mr.calcDuration(objects{i}))/2; % FIXME check how to handle the existing delay
        case 3
            ev=objects{i};
            ev_dur=mr.calcDuration(ev);
            %if isfield(ev,'ringdownTime')
            %    ev_dur=ev_dur+ev.ringdownTime;
            %end
            objects{i}.delay=dur - ev_dur + objects{i}.delay;
            if objects{i}.delay < 0
                error('aligh() attempts to set a negative delay, probably some RF pulses ignore rfRingdownTime');
            end
    end
end

if nargout==length(objects)
    varargout=objects;
elseif nargout==1
    varargout={objects};
elseif nargout<length(objects)
    warning('not all objects can be assigned to the output argiments; we recommend using ~ to discard output arguments explicitly.');
    nout=min(nargout,length(objects));
    varargout=objects(1:nout);
else
    error(['the number of output arguments (' num2str(nargout) ') exceeds the number of sequence objects (' num2str(length(objects)) ') passed to the function.']);
end

>>>>>>> 8c9a1166
end<|MERGE_RESOLUTION|>--- conflicted
+++ resolved
@@ -1,150 +1,74 @@
-<<<<<<< HEAD
-function [varargout] = align(varargin)
-%align set alignment of the objects in the block
-%
-%   align(align_spec, obj <, obj> <, align_spec, obj> ...);
-%
-%   sets delays of the objects within the block to achieve the desired
-%   alignment. 
-%   All previously configured delays within objects are taken into account 
-%   during calculating of the block duration but then reset according to 
-%   the selected alignment.
-%   Possible values for align_spec are 'left', 'center', 'right'
-%   WARNING: 'center' may break graient raster alignment
-%
-%   See also  Sequence.addBlock
-%
-%   Maxim Zaitsev <maxim.zaitsev@uniklinik-freiburg.de>
-
-alignment_options={'left', 'center', 'right'};
-% parse parameters
-if ~ischar(varargin{1})
-    error('first parameter must be a string');
-end
-curr_align=find(strcmp(varargin{1},alignment_options));
-iobjects=[];
-alignments=[];
-for i=2:length(varargin)
-    if isempty(curr_align)
-        error('invalid alignment spec');
-    end
-    if ischar(varargin{i})
-        curr_align=find(strcmp(varargin{i},alignment_options));
-        continue;
-    end
-    iobjects=[iobjects i];
-    alignments=[alignments curr_align];
-end
-
-objects={varargin{iobjects}};
-
-dur=mr.calcDuration(objects);
-
-% set new delays
-for i=1:length(objects)
-    switch alignments(i)
-        case 1
-            objects{i}.delay=0;
-        case 2
-            objects{i}.delay=(dur - mr.calcDuration(objects{i}))/2; % FIXME check how to handle the existing delay
-        case 3
-            ev=objects{i};
-            ev_dur=mr.calcDuration(ev);
-            %if isfield(ev,'ringdownTime')
-            %    ev_dur=ev_dur+ev.ringdownTime;
-            %end
-            objects{i}.delay=dur - ev_dur + objects{i}.delay;
-            if objects{i}.delay < 0
-                error('aligh() attempts to set a negative delay, probably some RF pulses ignore rfRingdownTime');
-            end
-    end
-end
-
-if nargout==length(objects)
-    varargout=objects;
-elseif nargout==1
-    varargout={objects};
-elseif nargout<length(objects)
-    warning('not all objects can be assigned to the output argiments; we recommend using ~ to discard output arguments explicitly.');
-    nout=min(nargout,length(objects));
-    varargout=objects(1:nout);
-else
-    error(['the number of output arguments (' num2str(nargout) ') exceeds the number of sequence objects (' num2str(length(objects)) ') passed to the function.']);
-end
-
-=======
-function [varargout] = align(varargin)
-%align set alignment of the objects in the block
-%
-%   align(align_spec, obj <, obj> <, align_spec, obj> ...);
-%
-%   sets delays of the objects within the block to achieve the desired
-%   alignment. 
-%   All previously configured delays within objects are taken into account 
-%   during calculating of the block duration but then reset according to 
-%   the selected alignment.
-%   Possible values for align_spec are 'left', 'center', 'right'
-%   WARNING: 'center' may break graient raster alignment
-%
-%   See also  Sequence.addBlock
-%
-%   Maxim Zaitsev <maxim.zaitsev@uniklinik-freiburg.de>
-
-alignment_options={'left', 'center', 'right'};
-% parse parameters
-if ~ischar(varargin{1})
-    error('first parameter must be a string');
-end
-curr_align=find(strcmp(varargin{1},alignment_options));
-iobjects=[];
-alignments=[];
-for i=2:length(varargin)
-    if isempty(curr_align)
-        error('invalid alignment spec');
-    end
-    if ischar(varargin{i})
-        curr_align=find(strcmp(varargin{i},alignment_options));
-        continue;
-    end
-    iobjects=[iobjects i];
-    alignments=[alignments curr_align];
-end
-
-objects={varargin{iobjects}};
-
-dur=mr.calcDuration(objects);
-
-% set new delays
-for i=1:length(objects)
-    switch alignments(i)
-        case 1
-            objects{i}.delay=0;
-        case 2
-            objects{i}.delay=(dur - mr.calcDuration(objects{i}))/2; % FIXME check how to handle the existing delay
-        case 3
-            ev=objects{i};
-            ev_dur=mr.calcDuration(ev);
-            %if isfield(ev,'ringdownTime')
-            %    ev_dur=ev_dur+ev.ringdownTime;
-            %end
-            objects{i}.delay=dur - ev_dur + objects{i}.delay;
-            if objects{i}.delay < 0
-                error('aligh() attempts to set a negative delay, probably some RF pulses ignore rfRingdownTime');
-            end
-    end
-end
-
-if nargout==length(objects)
-    varargout=objects;
-elseif nargout==1
-    varargout={objects};
-elseif nargout<length(objects)
-    warning('not all objects can be assigned to the output argiments; we recommend using ~ to discard output arguments explicitly.');
-    nout=min(nargout,length(objects));
-    varargout=objects(1:nout);
-else
-    error(['the number of output arguments (' num2str(nargout) ') exceeds the number of sequence objects (' num2str(length(objects)) ') passed to the function.']);
-end
-
->>>>>>> 8c9a1166
+function [varargout] = align(varargin)
+%align set alignment of the objects in the block
+%
+%   align(align_spec, obj <, obj> <, align_spec, obj> ...);
+%
+%   sets delays of the objects within the block to achieve the desired
+%   alignment. 
+%   All previously configured delays within objects are taken into account 
+%   during calculating of the block duration but then reset according to 
+%   the selected alignment.
+%   Possible values for align_spec are 'left', 'center', 'right'
+%   WARNING: 'center' may break graient raster alignment
+%
+%   See also  Sequence.addBlock
+%
+%   Maxim Zaitsev <maxim.zaitsev@uniklinik-freiburg.de>
+
+alignment_options={'left', 'center', 'right'};
+% parse parameters
+if ~ischar(varargin{1})
+    error('first parameter must be a string');
+end
+curr_align=find(strcmp(varargin{1},alignment_options));
+iobjects=[];
+alignments=[];
+for i=2:length(varargin)
+    if isempty(curr_align)
+        error('invalid alignment spec');
+    end
+    if ischar(varargin{i})
+        curr_align=find(strcmp(varargin{i},alignment_options));
+        continue;
+    end
+    iobjects=[iobjects i];
+    alignments=[alignments curr_align];
+end
+
+objects={varargin{iobjects}};
+
+dur=mr.calcDuration(objects);
+
+% set new delays
+for i=1:length(objects)
+    switch alignments(i)
+        case 1
+            objects{i}.delay=0;
+        case 2
+            objects{i}.delay=(dur - mr.calcDuration(objects{i}))/2; % FIXME check how to handle the existing delay
+        case 3
+            ev=objects{i};
+            ev_dur=mr.calcDuration(ev);
+            %if isfield(ev,'ringdownTime')
+            %    ev_dur=ev_dur+ev.ringdownTime;
+            %end
+            objects{i}.delay=dur - ev_dur + objects{i}.delay;
+            if objects{i}.delay < 0
+                error('aligh() attempts to set a negative delay, probably some RF pulses ignore rfRingdownTime');
+            end
+    end
+end
+
+if nargout==length(objects)
+    varargout=objects;
+elseif nargout==1
+    varargout={objects};
+elseif nargout<length(objects)
+    warning('not all objects can be assigned to the output argiments; we recommend using ~ to discard output arguments explicitly.');
+    nout=min(nargout,length(objects));
+    varargout=objects(1:nout);
+else
+    error(['the number of output arguments (' num2str(nargout) ') exceeds the number of sequence objects (' num2str(length(objects)) ') passed to the function.']);
+end
+
 end