--- conflicted
+++ resolved
@@ -1,126 +1,62 @@
-<<<<<<< HEAD
-function out=opts(varargin)
-%OPTS Set gradient limits of the MR system.
-%   g=OPTS() Return the default amplitude and slew limits.
-%
-%   g=OPTS('maxGrad',30,'gradUnit','mT/m') Set the maximum gradient to
-%   30mT/m.
-
-persistent parser
-validGradUnits={'Hz/m','mT/m','rad/ms/mm'};
-validSlewUnits={'Hz/m/s','mT/m/ms','T/m/s','rad/ms/mm/ms'};
-if isempty(parser)
-    parser = inputParser;
-    parser.FunctionName = 'opts';
-    parser.addParamValue('gradUnit',validGradUnits{1},...
-        @(x) any(validatestring(x,validGradUnits)));
-    parser.addParamValue('slewUnit',validSlewUnits{1},...
-        @(x) any(validatestring(x,validSlewUnits)));
-    parser.addParamValue('maxGrad',[],@isnumeric);
-    parser.addParamValue('maxSlew',[],@isnumeric);
-    parser.addParamValue('riseTime',[],@isnumeric);
-    parser.addParamValue('rfDeadTime',0,@isnumeric);
-    parser.addParamValue('rfRingdownTime',0,@isnumeric);
-    parser.addParamValue('adcDeadTime',0,@isnumeric);
-    parser.addParamValue('adcRasterTime',100e-9,@isnumeric);
-    parser.addParamValue('rfRasterTime',1e-6,@isnumeric);
-    parser.addParamValue('gradRasterTime',10e-6,@isnumeric);
-    parser.addParamValue('blockDurationRaster',10e-6,@isnumeric);
-    parser.addParamValue('gamma',42.576e6,@isnumeric); % Hz/T
-    parser.addParamValue('B0',1.5,@isnumeric); % T
-end
-parse(parser,varargin{:});
-opt = parser.Results;
-
-if isempty(opt.maxGrad)
-    maxGrad = mr.convert(40,'mT/m','gamma',opt.gamma);    % Default: 40 mT/m
-else
-    maxGrad = mr.convert(opt.maxGrad,opt.gradUnit,'Hz/m','gamma',opt.gamma);
-end
-if isempty(opt.maxSlew)
-    maxSlew=mr.convert(170,'T/m/s','gamma',opt.gamma);	% Default: 170 mT/m/ms
-else
-    maxSlew = mr.convert(opt.maxSlew,opt.slewUnit,'Hz/m','gamma',opt.gamma);
-end
-if ~isempty(opt.riseTime)
-    %maxSlew=[];
-    maxSlew=maxGrad/opt.riseTime;
-end
-
-out.maxGrad = maxGrad;
-out.maxSlew = maxSlew;
-out.riseTime = opt.riseTime;
-out.rfDeadTime = opt.rfDeadTime;
-out.rfRingdownTime = opt.rfRingdownTime;
-out.adcDeadTime = opt.adcDeadTime;
-out.adcRasterTime = opt.adcRasterTime;
-out.rfRasterTime = opt.rfRasterTime;
-out.gradRasterTime = opt.gradRasterTime;
-out.blockDurationRaster = opt.blockDurationRaster;
-out.gamma=opt.gamma;
-out.B0=opt.B0;
-
-=======
-function out=opts(varargin)
-%OPTS Set gradient limits of the MR system.
-%   g=OPTS() Return the default amplitude and slew limits.
-%
-%   g=OPTS('maxGrad',30,'gradUnit','mT/m') Set the maximum gradient to
-%   30mT/m.
-
-persistent parser
-validGradUnits={'Hz/m','mT/m','rad/ms/mm'};
-validSlewUnits={'Hz/m/s','mT/m/ms','T/m/s','rad/ms/mm/ms'};
-if isempty(parser)
-    parser = inputParser;
-    parser.FunctionName = 'opts';
-    parser.addParamValue('gradUnit',validGradUnits{1},...
-        @(x) any(validatestring(x,validGradUnits)));
-    parser.addParamValue('slewUnit',validSlewUnits{1},...
-        @(x) any(validatestring(x,validSlewUnits)));
-    parser.addParamValue('maxGrad',[],@isnumeric);
-    parser.addParamValue('maxSlew',[],@isnumeric);
-    parser.addParamValue('riseTime',[],@isnumeric);
-    parser.addParamValue('rfDeadTime',0,@isnumeric);
-    parser.addParamValue('rfRingdownTime',0,@isnumeric);
-    parser.addParamValue('adcDeadTime',0,@isnumeric);
-    parser.addParamValue('adcRasterTime',100e-9,@isnumeric);
-    parser.addParamValue('rfRasterTime',1e-6,@isnumeric);
-    parser.addParamValue('gradRasterTime',10e-6,@isnumeric);
-    parser.addParamValue('blockDurationRaster',10e-6,@isnumeric);
-    parser.addParamValue('gamma',42.576e6,@isnumeric); % Hz/T
-    parser.addParamValue('B0',1.5,@isnumeric); % T
-end
-parse(parser,varargin{:});
-opt = parser.Results;
-
-if isempty(opt.maxGrad)
-    maxGrad = mr.convert(40,'mT/m','gamma',opt.gamma);    % Default: 40 mT/m
-else
-    maxGrad = mr.convert(opt.maxGrad,opt.gradUnit,'Hz/m','gamma',opt.gamma);
-end
-if isempty(opt.maxSlew)
-    maxSlew=mr.convert(170,'T/m/s','gamma',opt.gamma);	% Default: 170 mT/m/ms
-else
-    maxSlew = mr.convert(opt.maxSlew,opt.slewUnit,'Hz/m','gamma',opt.gamma);
-end
-if ~isempty(opt.riseTime)
-    %maxSlew=[];
-    maxSlew=maxGrad/opt.riseTime;
-end
-
-out.maxGrad = maxGrad;
-out.maxSlew = maxSlew;
-out.riseTime = opt.riseTime;
-out.rfDeadTime = opt.rfDeadTime;
-out.rfRingdownTime = opt.rfRingdownTime;
-out.adcDeadTime = opt.adcDeadTime;
-out.adcRasterTime = opt.adcRasterTime;
-out.rfRasterTime = opt.rfRasterTime;
-out.gradRasterTime = opt.gradRasterTime;
-out.blockDurationRaster = opt.blockDurationRaster;
-out.gamma=opt.gamma;
-out.B0=opt.B0;
-
->>>>>>> 8c9a1166
+function out=opts(varargin)
+%OPTS Set gradient limits of the MR system.
+%   g=OPTS() Return the default amplitude and slew limits.
+%
+%   g=OPTS('maxGrad',30,'gradUnit','mT/m') Set the maximum gradient to
+%   30mT/m.
+
+persistent parser
+validGradUnits={'Hz/m','mT/m','rad/ms/mm'};
+validSlewUnits={'Hz/m/s','mT/m/ms','T/m/s','rad/ms/mm/ms'};
+if isempty(parser)
+    parser = inputParser;
+    parser.FunctionName = 'opts';
+    parser.addParamValue('gradUnit',validGradUnits{1},...
+        @(x) any(validatestring(x,validGradUnits)));
+    parser.addParamValue('slewUnit',validSlewUnits{1},...
+        @(x) any(validatestring(x,validSlewUnits)));
+    parser.addParamValue('maxGrad',[],@isnumeric);
+    parser.addParamValue('maxSlew',[],@isnumeric);
+    parser.addParamValue('riseTime',[],@isnumeric);
+    parser.addParamValue('rfDeadTime',0,@isnumeric);
+    parser.addParamValue('rfRingdownTime',0,@isnumeric);
+    parser.addParamValue('adcDeadTime',0,@isnumeric);
+    parser.addParamValue('adcRasterTime',100e-9,@isnumeric);
+    parser.addParamValue('rfRasterTime',1e-6,@isnumeric);
+    parser.addParamValue('gradRasterTime',10e-6,@isnumeric);
+    parser.addParamValue('blockDurationRaster',10e-6,@isnumeric);
+    parser.addParamValue('gamma',42.576e6,@isnumeric); % Hz/T
+    parser.addParamValue('B0',1.5,@isnumeric); % T
+end
+parse(parser,varargin{:});
+opt = parser.Results;
+
+if isempty(opt.maxGrad)
+    maxGrad = mr.convert(40,'mT/m','gamma',opt.gamma);    % Default: 40 mT/m
+else
+    maxGrad = mr.convert(opt.maxGrad,opt.gradUnit,'Hz/m','gamma',opt.gamma);
+end
+if isempty(opt.maxSlew)
+    maxSlew=mr.convert(170,'T/m/s','gamma',opt.gamma);	% Default: 170 mT/m/ms
+else
+    maxSlew = mr.convert(opt.maxSlew,opt.slewUnit,'Hz/m','gamma',opt.gamma);
+end
+if ~isempty(opt.riseTime)
+    %maxSlew=[];
+    maxSlew=maxGrad/opt.riseTime;
+end
+
+out.maxGrad = maxGrad;
+out.maxSlew = maxSlew;
+out.riseTime = opt.riseTime;
+out.rfDeadTime = opt.rfDeadTime;
+out.rfRingdownTime = opt.rfRingdownTime;
+out.adcDeadTime = opt.adcDeadTime;
+out.adcRasterTime = opt.adcRasterTime;
+out.rfRasterTime = opt.rfRasterTime;
+out.gradRasterTime = opt.gradRasterTime;
+out.blockDurationRaster = opt.blockDurationRaster;
+out.gamma=opt.gamma;
+out.B0=opt.B0;
+
 end