<<<<<<< HEAD
function duration=calcDuration(varargin)
%calcDuration Calculate the duration of an event or block.
%   dur=calcDuration(e1,e2,...) Determine the maximum duration of the
%   provided events
%
%   dur=calcDuration(b) Calculate the duration of the block structure

duration=0;

% Convert block structure to cell array of events
varargin=mr.block2events(varargin);

% Loop over events and calculate maximum duration
for i=1:length(varargin)
    events = varargin{i};
    for j=1:length(events)
        event=events(j);
        if isnumeric(event) % this is the "blockDuration" field
            assert(duration<=event);
            duration=event;
            continue;
        end
        switch event.type
            case 'delay'
                duration=max(duration, event.delay);
            case 'rf'
                duration=max(duration, event.delay + event.shape_dur + event.ringdownTime);  % rf has now a field called 'shape_dur' because it is impossible to calculate duration here in a general case...
            case 'grad'
%                 % duration=max(duration, event.t(end) + event.delay ); 
%                 % MZ: we need to increase the last timestamp by one gradient 
%                 % raster time because otherwise the duration of the gradint 
%                 % containing one sample will be zero
%                 % however, we do not have access to the gradient raster time
%                 % here, so we opt of a hack, but it will actually fail for the
%                 % gradint containg one sample...
%                 % event.t(2) - event.t(1) gives us one gradient raster time
%                 duration=max(duration, event.t(end) + event.t(2) - event.t(1) + event.delay ); 
                duration=max(duration, event.delay+event.shape_dur); % shaped gradient has now a field called 'shape_dur' because it is impossible to calculate duration here in a general case...
            case 'adc'
                duration=max(duration, event.delay + ...
                             event.numSamples*event.dwell + event.deadTime);
            case 'trap'
                duration=max(duration, event.delay + event.riseTime + ...
                             event.flatTime + event.fallTime);
    %             duration=max(duration, event.riseTime+ event.flatTime +event.fallTime);
            case {'output','trigger'} 
                duration=max(duration, event.delay + event.duration);
        end
    end
end

end
=======
function duration=calcDuration(varargin)
%calcDuration Calculate the duration of an event or block.
%   dur=calcDuration(e1,e2,...) Determine the maximum duration of the
%   provided events
%
%   dur=calcDuration(b) Calculate the duration of the block structure

duration=0;

% Convert block structure to cell array of events
varargin=mr.block2events(varargin);

% Loop over events and calculate maximum duration
for i=1:length(varargin)
    events = varargin{i};
    for j=1:length(events)
        event=events(j);
        if isnumeric(event) % this is the "blockDuration" field
            assert(duration<=event);
            duration=event;
            continue;
        end
        switch event.type
            case 'delay'
                duration=max(duration, event.delay);
            case 'rf'
                duration=max(duration, event.delay + event.shape_dur + event.ringdownTime);  % rf has now a field called 'shape_dur' because it is impossible to calculate duration here in a general case...
            case 'grad'
%                 % duration=max(duration, event.t(end) + event.delay ); 
%                 % MZ: we need to increase the last timestamp by one gradient 
%                 % raster time because otherwise the duration of the gradint 
%                 % containing one sample will be zero
%                 % however, we do not have access to the gradient raster time
%                 % here, so we opt of a hack, but it will actually fail for the
%                 % gradint containg one sample...
%                 % event.t(2) - event.t(1) gives us one gradient raster time
%                 duration=max(duration, event.t(end) + event.t(2) - event.t(1) + event.delay ); 
                duration=max(duration, event.delay+event.shape_dur); % shaped gradient has now a field called 'shape_dur' because it is impossible to calculate duration here in a general case...
            case 'adc'
                duration=max(duration, event.delay + ...
                             event.numSamples*event.dwell + event.deadTime);
            case 'trap'
                duration=max(duration, event.delay + event.riseTime + ...
                             event.flatTime + event.fallTime);
    %             duration=max(duration, event.riseTime+ event.flatTime +event.fallTime);
            case {'output','trigger'} 
                duration=max(duration, event.delay + event.duration);
        end
    end
end

end
>>>>>>> 8c9a1166
<|MERGE_RESOLUTION|>--- conflicted
+++ resolved
@@ -1,107 +1,52 @@
-<<<<<<< HEAD
-function duration=calcDuration(varargin)
-%calcDuration Calculate the duration of an event or block.
-%   dur=calcDuration(e1,e2,...) Determine the maximum duration of the
-%   provided events
-%
-%   dur=calcDuration(b) Calculate the duration of the block structure
-
-duration=0;
-
-% Convert block structure to cell array of events
-varargin=mr.block2events(varargin);
-
-% Loop over events and calculate maximum duration
-for i=1:length(varargin)
-    events = varargin{i};
-    for j=1:length(events)
-        event=events(j);
-        if isnumeric(event) % this is the "blockDuration" field
-            assert(duration<=event);
-            duration=event;
-            continue;
-        end
-        switch event.type
-            case 'delay'
-                duration=max(duration, event.delay);
-            case 'rf'
-                duration=max(duration, event.delay + event.shape_dur + event.ringdownTime);  % rf has now a field called 'shape_dur' because it is impossible to calculate duration here in a general case...
-            case 'grad'
-%                 % duration=max(duration, event.t(end) + event.delay ); 
-%                 % MZ: we need to increase the last timestamp by one gradient 
-%                 % raster time because otherwise the duration of the gradint 
-%                 % containing one sample will be zero
-%                 % however, we do not have access to the gradient raster time
-%                 % here, so we opt of a hack, but it will actually fail for the
-%                 % gradint containg one sample...
-%                 % event.t(2) - event.t(1) gives us one gradient raster time
-%                 duration=max(duration, event.t(end) + event.t(2) - event.t(1) + event.delay ); 
-                duration=max(duration, event.delay+event.shape_dur); % shaped gradient has now a field called 'shape_dur' because it is impossible to calculate duration here in a general case...
-            case 'adc'
-                duration=max(duration, event.delay + ...
-                             event.numSamples*event.dwell + event.deadTime);
-            case 'trap'
-                duration=max(duration, event.delay + event.riseTime + ...
-                             event.flatTime + event.fallTime);
-    %             duration=max(duration, event.riseTime+ event.flatTime +event.fallTime);
-            case {'output','trigger'} 
-                duration=max(duration, event.delay + event.duration);
-        end
-    end
-end
-
-end
-=======
-function duration=calcDuration(varargin)
-%calcDuration Calculate the duration of an event or block.
-%   dur=calcDuration(e1,e2,...) Determine the maximum duration of the
-%   provided events
-%
-%   dur=calcDuration(b) Calculate the duration of the block structure
-
-duration=0;
-
-% Convert block structure to cell array of events
-varargin=mr.block2events(varargin);
-
-% Loop over events and calculate maximum duration
-for i=1:length(varargin)
-    events = varargin{i};
-    for j=1:length(events)
-        event=events(j);
-        if isnumeric(event) % this is the "blockDuration" field
-            assert(duration<=event);
-            duration=event;
-            continue;
-        end
-        switch event.type
-            case 'delay'
-                duration=max(duration, event.delay);
-            case 'rf'
-                duration=max(duration, event.delay + event.shape_dur + event.ringdownTime);  % rf has now a field called 'shape_dur' because it is impossible to calculate duration here in a general case...
-            case 'grad'
-%                 % duration=max(duration, event.t(end) + event.delay ); 
-%                 % MZ: we need to increase the last timestamp by one gradient 
-%                 % raster time because otherwise the duration of the gradint 
-%                 % containing one sample will be zero
-%                 % however, we do not have access to the gradient raster time
-%                 % here, so we opt of a hack, but it will actually fail for the
-%                 % gradint containg one sample...
-%                 % event.t(2) - event.t(1) gives us one gradient raster time
-%                 duration=max(duration, event.t(end) + event.t(2) - event.t(1) + event.delay ); 
-                duration=max(duration, event.delay+event.shape_dur); % shaped gradient has now a field called 'shape_dur' because it is impossible to calculate duration here in a general case...
-            case 'adc'
-                duration=max(duration, event.delay + ...
-                             event.numSamples*event.dwell + event.deadTime);
-            case 'trap'
-                duration=max(duration, event.delay + event.riseTime + ...
-                             event.flatTime + event.fallTime);
-    %             duration=max(duration, event.riseTime+ event.flatTime +event.fallTime);
-            case {'output','trigger'} 
-                duration=max(duration, event.delay + event.duration);
-        end
-    end
-end
-
-end
->>>>>>> 8c9a1166
+function duration=calcDuration(varargin)
+%calcDuration Calculate the duration of an event or block.
+%   dur=calcDuration(e1,e2,...) Determine the maximum duration of the
+%   provided events
+%
+%   dur=calcDuration(b) Calculate the duration of the block structure
+
+duration=0;
+
+% Convert block structure to cell array of events
+varargin=mr.block2events(varargin);
+
+% Loop over events and calculate maximum duration
+for i=1:length(varargin)
+    events = varargin{i};
+    for j=1:length(events)
+        event=events(j);
+        if isnumeric(event) % this is the "blockDuration" field
+            assert(duration<=event);
+            duration=event;
+            continue;
+        end
+        switch event.type
+            case 'delay'
+                duration=max(duration, event.delay);
+            case 'rf'
+                duration=max(duration, event.delay + event.shape_dur + event.ringdownTime);  % rf has now a field called 'shape_dur' because it is impossible to calculate duration here in a general case...
+            case 'grad'
+%                 % duration=max(duration, event.t(end) + event.delay ); 
+%                 % MZ: we need to increase the last timestamp by one gradient 
+%                 % raster time because otherwise the duration of the gradint 
+%                 % containing one sample will be zero
+%                 % however, we do not have access to the gradient raster time
+%                 % here, so we opt of a hack, but it will actually fail for the
+%                 % gradint containg one sample...
+%                 % event.t(2) - event.t(1) gives us one gradient raster time
+%                 duration=max(duration, event.t(end) + event.t(2) - event.t(1) + event.delay ); 
+                duration=max(duration, event.delay+event.shape_dur); % shaped gradient has now a field called 'shape_dur' because it is impossible to calculate duration here in a general case...
+            case 'adc'
+                duration=max(duration, event.delay + ...
+                             event.numSamples*event.dwell + event.deadTime);
+            case 'trap'
+                duration=max(duration, event.delay + event.riseTime + ...
+                             event.flatTime + event.fallTime);
+    %             duration=max(duration, event.riseTime+ event.flatTime +event.fallTime);
+            case {'output','trigger'} 
+                duration=max(duration, event.delay + event.duration);
+        end
+    end
+end
+
+end