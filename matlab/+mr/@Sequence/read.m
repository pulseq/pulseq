function read(obj,filename,varargin)
%READ Load sequence from file.
%   READ(seqObj, filename, ...) Read the given filename and load sequence
%   data into sequence object.
%
%   optional parwameter 'detectRFuse' can be given to let the function
%   infer the currently missing flags concerning the intended use of the RF
%   pulses (excitation, refocusing, etc). These are important for the
%   k-space trajectory calculation
%
%   Examples:
%   Load the sequence defined in gre.seq in my_sequences directory
%
%       read(seqObj,'my_sequences/gre.seq')
%
% See also  write

detectRFuse=false;
if ~isempty(varargin) && ~isempty(strfind(varargin{:},'detectRFuse'))
    detectRFuse=true;
end

fid = fopen(filename);

if fid<0
    error('filed to open file ''%s''', filename);
end

% Clear sequence data
%obj.blockEvents = [];
obj.blockEvents = {};
obj.definitions = containers.Map();
obj.gradLibrary = mr.EventLibrary();
obj.shapeLibrary = mr.EventLibrary();
obj.rfLibrary = mr.EventLibrary();
obj.adcLibrary = mr.EventLibrary();
%obj.delayLibrary = mr.EventLibrary();
obj.trigLibrary = mr.EventLibrary();
obj.labelsetLibrary = mr.EventLibrary();
obj.labelincLibrary = mr.EventLibrary();
obj.extensionStringIDs={};
obj.extensionNumericIDs=[];

version_combined=0;

% Load data from file
while true
    section = skipComments(fid);
    if section == -1
        break
    end
    
    switch section
        case '[DEFINITIONS]'
            obj.definitions = readDefinitions(fid);
            v=obj.getDefinition('GradientRasterTime');
            if ~isempty(v)
                obj.gradRasterTime=v;
            end
            v=obj.getDefinition('RadiofrequencyRasterTime');
            if ~isempty(v)
                obj.rfRasterTime=v;
            end
            v=obj.getDefinition('AdcRasterTime');
            if ~isempty(v)
                obj.adcRasterTime=v;
            end
            v=obj.getDefinition('BlockDurationRaster');
            if ~isempty(v)
                obj.blockDurationRaster=v;
            end
        case '[SIGNATURE]'
            tmpSignDefs = readDefinitions(fid);
            if isKey(tmpSignDefs,'Type')
                obj.signatureType=tmpSignDefs('Type');
            end
            if isKey(tmpSignDefs,'Hash')
                obj.signatureValue=tmpSignDefs('Hash');
                obj.signatureFile='Text'; % we are reading a text file, so much is known for sure
            end
        case '[VERSION]'
            [version_major, ...
             version_minor, ...
             version_revision] = readVersion(fid);
            assert(version_major == obj.version_major, ...
                    'Unsupported version_major %d', version_major)
            %
            version_combined=1000000*version_major+1000*version_minor+version_revision;
            %
            if version_combined < 1002000 
                error('Unsupported version %d.%d.%d, only file format revision 1.2.0 and above are supported', version_major, version_minor, version_revision);
            end
            if version_combined < 1003001 
                warning('Loading older Pulseq format file (version %d.%d.%d) some code may function not as expected', version_major, version_minor, version_revision);
            end
        case '[BLOCKS]'
            if ~exist('version_major')
                error('Pulseq file MUST include [VERSION] section prior to [BLOCKS] section');
            end
            [obj.blockEvents,obj.blockDurations,delayInd_tmp] = readBlocks(fid, obj.blockDurationRaster, version_combined);
        case '[RF]'
            if version_combined >= 1004000 
                obj.rfLibrary = readEvents(fid, [1 1 1 1 1e-6 1 1]); % this is 1.4.x format 
            else
                obj.rfLibrary = readEvents(fid, [1 1 1 1e-6 1 1]); % this is 1.3.x and below  
                % we will have to scan through the library later after all the shapes have been loaded
            end
        case '[GRADIENTS]'
            if version_combined >= 1004000 
                obj.gradLibrary = readEvents(fid, [1 1 1 1e-6], 'g' ,obj.gradLibrary); % this is 1.4.x format 
            else
                obj.gradLibrary = readEvents(fid, [1 1 1e-6], 'g' ,obj.gradLibrary); % this is 1.3.x and below 
            end
        case '[TRAP]'
            obj.gradLibrary = readEvents(fid, [1 1e-6 1e-6 1e-6 1e-6], 't', obj.gradLibrary);
        case '[ADC]'
            obj.adcLibrary = readEvents(fid, [1 1e-9 1e-6 1 1]);
        case '[DELAYS]'
            if version_combined >= 1004000 
                error('Pulseq file revision 1.4.0 and above MUST NOT contain [DELAYS] section');
            end
            tmp_delayLibrary = readEvents(fid, 1e-6);
        case '[SHAPES]'
            obj.shapeLibrary = readShapes(fid, (version_major==1 && version_minor<4));
        case '[EXTENSIONS]'
            obj.extensionLibrary = readEvents(fid);
        otherwise
            if     strncmp('extension TRIGGERS', section, 18) 
                id=str2num(section(19:end));
                obj.setExtensionStringAndID('TRIGGERS',id);
                obj.trigLibrary = readEvents(fid, [1 1 1e-6 1e-6]);
            elseif strncmp('extension LABELSET', section, 18) 
                id=str2num(section(19:end));
                obj.setExtensionStringAndID('LABELSET',id);
                obj.labelsetLibrary = readAndParseEvents(fid,@str2num,@(s)find(strcmp(mr.getSupportedLabels,s)));
            elseif strncmp('extension LABELINC', section, 18) 
                id=str2num(section(19:end));
                obj.setExtensionStringAndID('LABELINC',id);
                obj.labelincLibrary = readAndParseEvents(fid,@str2num,@(s)find(strcmp(mr.getSupportedLabels,s)));
            else
                error('Unknown section code: %s', section);
            end
    end
end
fclose(fid);

%
if version_combined < 1002000 
    error('Unsupported version %07d, only file format revision 1.2.0 (1002000) and above are supported', version_combined);
end            
% fix blocks, gradients and RF objects imported from older versions
if version_combined < 1004000  % MZ: FIXME: the code below does not update key-to-id mapping, so the libraries are not fully functional... these are only partially updated by the shaped gradients patching below (first/last detection)
    % scan through the RF objects
    for i=1:length(obj.rfLibrary.data) 
        % % need to (partially) decode the magnitude shape to find out the pulse duration
        %magSamples = obj.shapeLibrary.data(obj.rfLibrary.data(i).array(2)).array(1);
        % % create time shape
        %timeShape = mr.compressShape((1:magSamples)-0.5); % time shape is stored in units of RF raster
        %data = [timeShape.num_samples timeShape.data];
        %timeID = obj.shapeLibrary.find_or_insert(data);
        obj.rfLibrary.data(i).array = [obj.rfLibrary.data(i).array(1:3), 0, obj.rfLibrary.data(i).array(4:end)];
        obj.rfLibrary.lengths(i) = obj.rfLibrary.lengths(i) + 1;
    end
    
    % scan through the gradient objects and update 't'-s (trapezoids) und 'g'-s (free-shape gradients)
    for i=1:length(obj.gradLibrary.data)
        if obj.gradLibrary.type(i)=='t'
            if obj.gradLibrary.data(i).array(2)==0
                if abs(obj.gradLibrary.data(i).array(1))==0 && obj.gradLibrary.data(i).array(3) > 0
                    obj.gradLibrary.data(i).array(3)=obj.gradLibrary.data(i).array(3)-obj.gradRasterTime;
                    obj.gradLibrary.data(i).array(2)=obj.gradRasterTime;
                end
            end
            if obj.gradLibrary.data(i).array(4)==0
                if abs(obj.gradLibrary.data(i).array(1))==0 && obj.gradLibrary.data(i).array(3) > 0
                    obj.gradLibrary.data(i).array(3)=obj.gradLibrary.data(i).array(3)-obj.gradRasterTime;
                    obj.gradLibrary.data(i).array(4)=obj.gradRasterTime;
                end
            end
        end
        if obj.gradLibrary.type(i)=='g'
            % % need to (partially) decode the shape to find out the duration
            %nSamples = obj.shapeLibrary.data(obj.gradLibrary.data(i).array(2)).array(1);
            % % create time shape
            %timeShape = mr.compressShape((1:nSamples)-0.5); % time shape is stored in units of grad raster
            %data = [timeShape.num_samples timeShape.data];
            %timeID = obj.shapeLibrary.find_or_insert(data);
            obj.gradLibrary.data(i).array = [obj.gradLibrary.data(i).array(1:2), 0, obj.gradLibrary.data(i).array(3:end)];
            obj.gradLibrary.lengths(i) = obj.gradLibrary.lengths(i) + 1;
        end
    end
    
    % for versions prior to 1.4.0 blockDurations have not been initialized
    obj.blockDurations=zeros(1,length(obj.blockEvents));
    % scan trhough blocks and calculate durations
    for iB = 1:length(obj.blockEvents)
        b=obj.getBlock(iB);
        if delayInd_tmp(iB) > 0
            b.delay.type = 'delay';
            b.delay.delay = tmp_delayLibrary.data(delayInd_tmp(iB)).array;
        end
        obj.blockDurations(iB)=mr.calcDuration(b);
    end
end

gradChannels={'gx','gy','gz'};
gradPrevLast=zeros(1,length(gradChannels));
for iB = 1:length(obj.blockEvents)
    b=obj.getBlock(iB);
    block_duration=obj.blockDurations(iB);
    %obj.blockDurations(iB)=block_duration;
    % we also need to keep track of the event IDs because some Pulseq files written by external software may contain repeated entries so searching by content will fail 
    eventIDs=obj.blockEvents{iB};
    % update the objects by filling in the fields not contained in the
    % pulseq file
    for j=1:length(gradChannels)
        grad=b.(gradChannels{j});
        if isempty(grad)
            gradPrevLast(j)=0;
            continue;
        end
        if strcmp(grad.type,'grad')
            if grad.delay>0 
                gradPrevLast(j)=0;
            end
            if isfield(grad,'first')
                continue;
            end
            grad.first = gradPrevLast(j);
            % is this an extended trapezoid?
            if grad.time_id~=0
                grad.last=grad.waveform(end);
                grad_duration=grad.delay+grad.tt(end);
            else
                % restore samples on the edges of the gradient raster intervals
<<<<<<< HEAD
                % for that we need the first sample
                odd_step1=[grad.first 2*grad.waveform'];
                odd_step2=odd_step1.*(mod(1:length(odd_step1),2)*2-1);
                waveform_odd_rest=(cumsum(odd_step2).*(mod(1:length(odd_step2),2)*2-1))';
%                 delta_odd=waveform_odd_rest(2:end-1)-0.5*(grad.waveform(1:end-1)+grad.waveform(2:end));
%                 delta_odd_signed=delta_odd.*(mod(1:length(delta_odd),2)*2-1)';
%                 delta_odd_signed_flt=medfilt1(delta_odd_signed,49);
%                 delta_odd_flt=delta_odd_signed_flt.*(mod(1:length(delta_odd),2)*2-1)';
%                 waveform_odd_rest1=waveform_odd_rest-[0; delta_odd_flt; 0];
%                 waveform_odd_rest1(end)=2*grad.waveform(end)-waveform_odd_rest1(end-1); %restore the final sample based on the recurrent relation 
%                 waveform_odd_rest0=waveform_odd_rest;
%                 waveform_odd_rest=waveform_odd_rest1;
=======
                % for that we need the first sample 
                odd_step1=[grad.first 2*grad.waveform'];
                odd_step2=odd_step1.*(mod(1:length(odd_step1),2)*2-1);
                waveform_odd_rest=(cumsum(odd_step2).*(mod(1:length(odd_step2),2)*2-1))';
>>>>>>> 8c9a1166
                grad.last = waveform_odd_rest(end);
                grad_duration=grad.delay+length(grad.waveform)*obj.gradRasterTime;
            end
            % bookkeeping
            gradPrevLast(j) = grad.last;
            if grad_duration+eps<block_duration
                gradPrevLast(j)=0;
            end
            %b.(gradChannels{j})=grad;
            % update library object
% this does not work s we don't know how the amplitude was defined
%             amplitude = max(abs(grad.waveform));
%             if amplitude>0
%                 [~,~,fnz]=find(grad.waveform,1); % find the first non-zero value and make it positive
%                 amplitude=amplitude*sign(fnz);
%             end
            % need to recover the amplidute from the library data directly...
            id=eventIDs(j+2);
            amplitude=obj.gradLibrary.data(id).array(1);
            %
            if version_combined>=1004000
                old_data = [amplitude grad.shape_id grad.time_id grad.delay];
            else
                old_data = [amplitude grad.shape_id grad.delay];
            end
            new_data = [amplitude grad.shape_id grad.time_id grad.delay grad.first grad.last];
            update_data(obj.gradLibrary, id, old_data, new_data,'g');
        else
            gradPrevLast(j)=0;
        end
    end
    %% copy updated objects back into the event library
    %obj.setBlock(iB,b);
    
    
%for iB=1:size(obj.blockEvents,1)
%     % update the objects by filling in the fields not contained in the
%     % pulseq file
%     for j=1:length(gradChannels)
%         grad=b.(gradChannels{j});
%         if isempty(grad)
%             continue;
%         end
%         if strcmp(grad.type,'grad')
%             grad.first = grad.waveform(1); % MZ: eventually we should use extrapolation by 1/2 gradient rasters here
%             grad.last = grad.waveform(end);
%             b.(gradChannels{j})=grad;
%         end;
%     end
%     % copy updated objects back into the event library
%     obj.setBlock(iB,b);
end

if detectRFuse
    % find the RF pulses, list flip angles
    % and work around the current (rev 1.2.0) Pulseq file format limitation
    % that the RF pulse use is not stored in the file
    for k=obj.rfLibrary.keys
        libData=obj.rfLibrary.data(k).array;
        rf=obj.rfFromLibData(libData);
        %flipAngleDeg=abs(sum(rf.signal))*rf.t(1)*360; %we use rfex.t(1) in place of opt.system.rfRasterTime
        flipAngleDeg=abs(sum(rf.signal(1:end-1).*(rf.t(2:end)-rf.t(1:end-1))))*360;
        offresonance_ppm=1e6*rf.freqOffset/obj.sys.B0/obj.sys.gamma;
        % fix library %%%% if length(obj.rfLibrary.type)>=eventInd(2)
        if flipAngleDeg < 90.01 % we add 0.01 degree to account for rounding errors which we've experienced for very short RF pulses
            obj.rfLibrary.type(k) = 'e';
        else
            if rf.shape_dur > 6e-3 && offresonance_ppm >= -3.5 && offresonance_ppm <= -3.4 % approx -3.45 ppm
                obj.rfLibrary.type(k) = 's'; % saturation (fat-sat)
            else
                obj.rfLibrary.type(k) = 'r';
            end
        end
%         % fix libData
%         if length(libData) < 9
%             if flipAngleDeg < 90.01 % we add 0.01 degree to account for rounding errors which we've experienced for very short RF pulses
%                 libData(9) = 0; % or 1 ?
%             else
%                 libData(9) = 2; % or 1 ?
%             end
%             obj.rfLibrary.data(k).array=libData;
%         end
    end
end

return

%%%%%%%%%%%%%%%%%%%%%%%%%%%%%%%%%%%%%%%%%%%%%%%%%%%%%%%%%%%%%%%%%%%%%%%%%%
%%%%%%%%%%%%%%%%%%%%%%% Helper functions  %%%%%%%%%%%%%%%%%%%%%%%%%%%%%%%%

    function def = readDefinitions(fid)
        %readDefinitions Read the [DEFINITIONS] section of a sequence file.
        %   defs=readDefinitions(fid) Read user definitions from file
        %   identifier of an open MR sequence file and return a map of
        %   key/value entries.
        
        def = containers.Map;
        %line = strip(fgetl(fid));
        line = strip(skipComments(fid));
        while ischar(line) && ~(isempty(line) || line(1) == '#')
            tok = textscan(line, '%s');
            def(tok{1}{1}) = str2double(tok{1}(2:end));
            if ~all(isfinite(def(tok{1}{1})))
                def(tok{1}{1}) = strtrim(line((length(tok{1}{1})+2):end));
            end
            line = fgetl(fid);
        end
    end    

    function [major, minor, revision] = readVersion(fid)
        %readVersion Read the [VERSION] section of a sequence file.
        %   defs=readVersion(fid) Read Pulseq version from file
        %   identifier of an open MR sequence file and return it
        
        major = [];
        minor = [];
        revision = [];
        line = fgetl(fid);
        while ischar(line) && ~(isempty(line) || line(1)=='#')
            tok = textscan(line,'%s');
            switch tok{1}{1}
                case 'major'
                    major = str2double(tok{1}(2:end));
                case 'minor'
                    minor = str2double(tok{1}(2:end));
                case 'revision'
                    revision = str2double(tok{1}(2:end));
            end
            line = fgetl(fid);
        end
    end

    function [eventTable,blockDurations,delayIDs_tmp] = readBlocks(fid, blockDurationRaster, version_combined)
        %readBlocks Read the [BLOCKS] section of a sequence file.
        %   library=readBlocks(fid) Read blocks from file identifier of an
        %   open MR sequence file and return the event table.
        
        eventTable = {};
        blockDurations = [];
        delayIDs_tmp = [];
        line = fgetl(fid);
        while ischar(line) && ~(isempty(line) || line(1) == '#')
            blockEvents = sscanf(line, '%f')';
            %eventTable = [eventTable; blockEvents(2:end)];
            if version_combined<=1002001
                eventTable{blockEvents(1)} = [0 blockEvents(3:end) 0];
            else
                eventTable{blockEvents(1)} = [0 blockEvents(3:end)];
            end
            if version_combined>=1004000
                blockDurations(blockEvents(1)) = blockEvents(2)*blockDurationRaster;
            else
                delayIDs_tmp(blockEvents(1)) = blockEvents(2);
            end
            line = fgetl(fid);
        end
    end

    function eventLibrary = readEvents(fid, scale, type, eventLibrary)
        %readEvents Read an event section of a sequence file.
        %   library=readEvents(fid) Read event data from file identifier of
        %   an open MR sequence file and return a library of events.
        %
        %   library=readEvents(fid,scale) Read event data and scale
        %   elements according to column vector scale.
        %
        %   library=readEvents(fid,scale,type) Attach the type string to
        %   elements of the library.
        %
        %   library=readEvents(...,library) Append new events to the given
        %   library.
        if nargin < 2
            scale = 1;
        end
        if nargin < 4
            eventLibrary = mr.EventLibrary();
        end
        line = fgetl(fid);
        while ischar(line) && ~(isempty(line) || line(1) == '#')
            data = sscanf(line,'%f')';
            id = data(1);
            data = scale.*data(2:end);
            if nargin < 3
                eventLibrary.insert(id, data);
            else
                eventLibrary.insert(id, data, type);
            end
            
            line=fgetl(fid);
        end
    end

    function eventLibrary = readAndParseEvents(fid, varargin)
        %readAndParseEvents Read an event section of a sequence file.
        %   library=readAndParseEvents(fid) Read event data from file 
        %   identifier of an open MR sequence file and return a library of 
        %   events.
        %
        %   library=readAndParseEvents(fid,parser1,parser2,...) Read event  
        %   data and convert the elements using to the provided parser. 
        %   Default parser is str2num()
        %
        eventLibrary = mr.EventLibrary();
        line = fgetl(fid);
        while ischar(line) && ~(isempty(line) || line(1) == '#')
            datas=regexp(line, '(\s+)','split');
            data=zeros(1,length(datas)-1);
            id = str2num(datas{1});
            for i=2:length(datas)
                if i>nargin
                    data(i-1) = str2num(datas{i});
                else
                    data(i-1) = varargin{i-1}(datas{i});
                end
            end
            eventLibrary.insert(id, data);

            line=fgetl(fid);
        end
    end

    function shapeLibrary = readShapes(fid, forceConvertUncompressed)
        %readShapes Read the [SHAPES] section of a sequence file.
        %   library=readShapes(fid) Read shapes from file identifier of an
        %   open MR sequence file and return a library of shapes.

        shapeLibrary = mr.EventLibrary();
        line = skipComments(fid);
        while ~(~ischar(line) || isempty(line) || ~strcmp(line(1:8), 'shape_id'))
            tok = textscan(line, '%s');
            id = str2double(tok{1}(2));
            line = skipComments(fid);
            tok = textscan(line, '%s');
            num_samples = str2double(tok{1}(2));
            data = [];
            line = skipComments(fid);   % first sample
            while ischar(line) && ~(isempty(line) || line(1) == '#')
                data = [data sscanf(line, '%f')];
                %data = [data single(sscanf(line, '%f'))]; % C-code uses single precision and we had problems already due to the rounding during reading in of the shapes...
                line = fgetl(fid);
            end
            
            line = skipComments(fid, true); % MZ: second parameter to prevent readShapes from reading into the next section (long-standing bug)

            % check if conversion is needed: in v1.4.x we use length(data)==num_samples 
            % as a marker for the uncompressed (stored) data. In older versions this condition could occur by chance 
            if forceConvertUncompressed && length(data)==num_samples
                shape.data=data;
                shape.num_samples=num_samples;
                shape = mr.compressShape(mr.decompressShape(shape,true));
                data = [shape.num_samples shape.data];
            else
                data = [num_samples data];
            end
            shapeLibrary.insert(id, data);
        end
    end

    function nextLine = skipComments(fid, stopBeforeSection)
        %skipComments Read lines of skipping blank lines and comments.
        %   line=skipComments(fid) Read lines from valid file identifer and
        %   return the next non-comment line.
        
        if (nargin<2)
            stopBeforeSection=false;
        end
        
        tmpPos=ftell(fid);
        line = fgetl(fid);
        while ischar(line) && (isempty(line) || line(1) == '#')
            tmpPos=ftell(fid);
            line = fgetl(fid);
        end
        if ischar(line)
            if stopBeforeSection && line(1)=='['
                fseek(fid,tmpPos,-1); % restore the file position
                nextLine = ''; % feasible (non-error) dummy return
            else
                nextLine = line;
            end
        else
            nextLine = -1;
        end
    end
end<|MERGE_RESOLUTION|>--- conflicted
+++ resolved
@@ -233,25 +233,10 @@
                 grad_duration=grad.delay+grad.tt(end);
             else
                 % restore samples on the edges of the gradient raster intervals
-<<<<<<< HEAD
-                % for that we need the first sample
-                odd_step1=[grad.first 2*grad.waveform'];
-                odd_step2=odd_step1.*(mod(1:length(odd_step1),2)*2-1);
-                waveform_odd_rest=(cumsum(odd_step2).*(mod(1:length(odd_step2),2)*2-1))';
-%                 delta_odd=waveform_odd_rest(2:end-1)-0.5*(grad.waveform(1:end-1)+grad.waveform(2:end));
-%                 delta_odd_signed=delta_odd.*(mod(1:length(delta_odd),2)*2-1)';
-%                 delta_odd_signed_flt=medfilt1(delta_odd_signed,49);
-%                 delta_odd_flt=delta_odd_signed_flt.*(mod(1:length(delta_odd),2)*2-1)';
-%                 waveform_odd_rest1=waveform_odd_rest-[0; delta_odd_flt; 0];
-%                 waveform_odd_rest1(end)=2*grad.waveform(end)-waveform_odd_rest1(end-1); %restore the final sample based on the recurrent relation 
-%                 waveform_odd_rest0=waveform_odd_rest;
-%                 waveform_odd_rest=waveform_odd_rest1;
-=======
                 % for that we need the first sample 
                 odd_step1=[grad.first 2*grad.waveform'];
                 odd_step2=odd_step1.*(mod(1:length(odd_step1),2)*2-1);
                 waveform_odd_rest=(cumsum(odd_step2).*(mod(1:length(odd_step2),2)*2-1))';
->>>>>>> 8c9a1166
                 grad.last = waveform_odd_rest(end);
                 grad_duration=grad.delay+length(grad.waveform)*obj.gradRasterTime;
             end
