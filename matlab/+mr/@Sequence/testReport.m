function [ report ] = testReport( obj )
%testReport Analyze the sequence and return a text report
%   Currently no parameters are required. In future versions it may be
%   possible to (de)select some tests
%
% maxim.zaitsev@uniklinik-freiburg.de

% find the RF pulses and list flip angles
flipAnglesDeg=[];
for k=obj.rfLibrary.keys
    libData=obj.rfLibrary.data(k).array;
    if length(obj.rfLibrary.type)>=k
        rf=obj.rfFromLibData(libData,obj.rfLibrary.type(k));
    else
        rf=obj.rfFromLibData(libData);
    end
    flipAnglesDeg=[flipAnglesDeg abs(sum(rf.signal(1:end-1).*(rf.t(2:end)-rf.t(1:end-1))))*360]; %we use rfex.t(1) in place of opt.system.rfRasterTime
end
flipAnglesDeg=unique(flipAnglesDeg);

% calculate TE and TR

[duration, numBlocks, eventCount]=obj.duration();

%[ktraj_adc, ktraj, t_excitation, t_refocusing, t_adc] = obj.calculateKspace();
%[ktraj_adc, t_adc, ktraj, t_ktraj, t_excitation, t_refocusing] = obj.calculateKspacePP();
[ktraj_adc, t_adc, ~, ~, t_excitation, ~] = obj.calculateKspacePP();

% trajectory calculation will fail for spin-echoes if seq is loaded from a 
% file for the current file format revision (1.2.0) because we do not store 
% the use of the RF pulses. Read function has an option 'detectRFuse' which
% may help...

%        
kabs_adc=sum(ktraj_adc.^2,1).^0.5;
[kabs_echo, index_echo]=min(kabs_adc);
t_echo=t_adc(index_echo); % just a first estimate, see if we can improve it
if kabs_echo>eps
    i2check=[];
    % check if adc kspace trajectory has elements left and right to index_echo
    if index_echo > 1
        i2check=[i2check (index_echo-1)];
    end
    if index_echo < length(kabs_adc)
        i2check=[i2check (index_echo+1)];
    end
    for a=1:numel(i2check)
        v_i_to_0=-ktraj_adc(:,index_echo);
        v_i_to_t=ktraj_adc(:,i2check(a))-ktraj_adc(:,index_echo);
        % project v_i_to_0 to v_o_to_t
        p_vit=v_i_to_0'*v_i_to_t/(vecnorm(v_i_to_t)^2);
        if p_vit>0
            % we have forund a bracket for the echo and the proportionality
            % coefficient is p_vit
            t_echo=t_adc(index_echo)*(1-p_vit) + t_adc(i2check(a))*p_vit;
            break;
        end
    end
end

if ~isempty(t_excitation)
    t_ex_tmp=t_excitation(t_excitation<t_echo);
    TE=t_echo-t_ex_tmp(end);
    % TODO detect multiple TEs
else
    TE=NaN;
end

if (length(t_excitation)<2)
    TR=duration; % best estimate for now
else
    t_ex_tmp1=t_excitation(t_excitation>t_echo);
    if isempty(t_ex_tmp1)
        TR=t_ex_tmp(end)-t_ex_tmp(end-1);
    else
        TR=t_ex_tmp1(1)-t_ex_tmp(end);
    end
    % TODO check frequency offset to detect multiple slices
end

% check sequence dimensionality and spatial resolution
k_extent=max(abs(ktraj_adc),[],2);
k_scale=max(k_extent);
if (k_scale~=0)
    k_bins=4e6; % this defines our ability to separate k-space samples. 
                % lower values give us imunity to rounding errors in k-space calculations
                % current code below (2nd pass) however merges neighboring cells (+-1)
    k_threshold=k_scale/k_bins;

    % detect unused dimensions and delete them
    if any(k_extent<k_threshold)
        ktraj_adc(k_extent<k_threshold,:)=[]; % delete rows
        k_extent(k_extent<k_threshold)=[];
    end

    % bin the k-space trajectory to detect repetitions / slices
    k_len=size(ktraj_adc,2);
    k_repeat=zeros(1,k_len);
    k_storage=zeros(1,k_len);
    k_storage_next=1;
    % containers.Map only supports string as a key... (in older matlabs)
    %kmap = containers.Map('KeyType', 'char', 'ValueType', 'int32');
    kmap = java.util.HashMap;
    for i=1:k_len
        key_string = sprintf('%d ', int32(k_bins+round(ktraj_adc(:,i)/k_threshold))); 
        % containers.Map does not have a proper find function so we use direct
        % access and catch the possible error
        k_storage_ind = kmap.get(key_string);
        if isempty(k_storage_ind)
            k_storage_ind=k_storage_next;
            kmap.put(key_string,k_storage_ind);
            k_storage_next=k_storage_next+1;
        end
        k_storage(k_storage_ind)=k_storage(k_storage_ind)+1;
        k_repeat(i) = k_storage(k_storage_ind);
    end
    % at this point k_storage(1:(k_storage_next-1)) is our visit frequency map
    Repeats_max=max(k_storage(1:(k_storage_next-1)));
    Repeats_min=min(k_storage(1:(k_storage_next-1)));
    Repeats_median=median(k_storage(1:(k_storage_next-1))); 
    Repeats_unique=unique(k_storage(1:(k_storage_next-1)));
    Counts_unique=zeros(size(Repeats_unique));
    for i=1:numel(Repeats_unique)
        Counts_unique(i)=sum(Repeats_unique(i)==k_storage(1:(k_storage_next-1)));
    end

    ktraj_rep1=ktraj_adc(:,k_repeat==1);
    % TODO: think of something clever, e.g. detecting maximum delta-k
    % if length(k_extent)==2
    %     dt = delaunayTriangulation(ktraj_rep1');
    %     k = convexHull(dt);
    %     figure; plot(dt.Points(:,1),dt.Points(:,2), '.', 'markersize',10); hold on;
    %     plot(dt.Points(k,1),dt.Points(k,2), 'r'); hold off;
    %     %[V,R] = voronoiDiagram(dt);
    %     figure; voronoi(dt);
    % end
    % try to detect k-space lines or columns.
    k_counters=zeros(size(ktraj_rep1));
    dims=size(ktraj_rep1,1);
    %ordering=cell(1,dims);
    kmap = java.util.HashMap;
    for j=1:dims
        %kmap = containers.Map('KeyType', 'int32', 'ValueType', 'int32');
        k_storage=zeros(1,k_len);
        k_storage_next=1; 
        kmap.clear();
        for i=1:size(ktraj_rep1,2)
            key=int32(round(ktraj_rep1(j,i)/k_threshold));
            k_storage_ind = kmap.get(key);
            if isempty(k_storage_ind) % attempt to account for rounding errors
                k_storage_ind = kmap.get(key+1);
            end
            if isempty(k_storage_ind) % attempt to account for rounding errors
                k_storage_ind = kmap.get(key-1);
            end
            if isempty(k_storage_ind)
                k_storage_ind=k_storage_next;
                kmap.put(key,k_storage_ind);
                k_storage_next=k_storage_next+1;
                k_storage(k_storage_ind)=ktraj_rep1(j,i);
                %fprintf('%d:%d(%g) ',k_storage_ind,key,ktraj_rep1(j,i));
            end
            %assert(k_storage_ind==k_storage(k_storage_ind));
            k_counters(j,i) = k_storage_ind;
        end
        %ordering{j}=cell2mat(kmap.values);
        %fprintf('\n');
    end
    unique_kpositions=max(k_counters,[],2);
    isCartesian=(prod(unique_kpositions)==size(ktraj_rep1,2));
else
    unique_kpositions=1;
end
% check gradient amplitudes and slew rates

% gradient waveform
gw_data=obj.waveforms_and_times(); % FIXME: avoid this second call for generating gradient shapes (1st one was inside of the k-space calculation routine)
gws=cell(size(gw_data));
ga=zeros(length(gw_data),1);
gs=zeros(length(gw_data),1);
% to calculate max absolute gradients and slew rates we have to play
% tricks... we namely have to interpolate the data to the common time axis
dim1ind = @(x, n) x(n,:);
common_time=unique(dim1ind([gw_data{:}],1));
gw_ct=zeros(length(gw_data),length(common_time));
gs_ct=zeros(length(gw_data),length(common_time)-1);
for gc=1:length(gw_data)
    if size(gw_data{gc},2)>0 
        gws{gc}=(gw_data{gc}(2,2:end)-gw_data{gc}(2,1:end-1))./(gw_data{gc}(1,2:end)-gw_data{gc}(1,1:end-1)); % slew
        % interpolate to the common time
        gw_ct(gc,:)=interp1(gw_data{gc}(1,:),gw_data{gc}(2,:),common_time,'linear',0);
        gs_ct(gc,:)=(gw_ct(gc,2:end)-gw_ct(gc,1:end-1))./(common_time(2:end)-common_time(1:end-1));
        % max grad/slew per channel
        ga(gc)=max(abs(gw_data{gc}(2,:)));
        gs(gc)=max(abs(gws{gc}));
        % TODO: calculate grad RMS values (this is an interesting task in the piece-wise-linear domain)
    end
end
<<<<<<< HEAD

%figure; plot(common_time, gw_ct');
%figure; plot(common_time, sum(gw_ct.^2,1).^0.5);
%figure; plot(0.5*(common_time(1:end-1)+common_time(2:end)), sum(gs_ct.^2,1).^0.5);

% max absolute value grad/slew -- check for a worst case upon rotation
ga_abs=max(sum(gw_ct.^2,1).^0.5);
gs_abs=max(sum(gs_ct.^2,1).^0.5);
=======
>>>>>>> 8c9a1166

%figure; plot(common_time, gw_ct');
%figure; plot(common_time, sum(gw_ct.^2,1).^0.5);
%figure; plot(0.5*(common_time(1:end-1)+common_time(2:end)), sum(gs_ct.^2,1).^0.5);

% max absolute value grad/slew -- check for a worst case upon rotation
if ~isempty(gw_ct)
    ga_abs=max(sum(gw_ct.^2,1).^0.5);
else
    ga_abs=0;
end
if ~isempty(gs_ct)
    gs_abs=max(sum(gs_ct.^2,1).^0.5);
else
    gs_abs=0;
end

% check timing of blocks and delays (raster alignment)
[timing_ok, timing_error_report] = obj.checkTiming();

report = { sprintf('Number of blocks: %d\n',numBlocks),...
           [ sprintf('Number of events:\n'),...
             sprintf('   RF:   %6d\n',eventCount(2)),...
             sprintf('   Gx:   %6d\n',eventCount(3)),...
             sprintf('   Gy:   %6d\n',eventCount(4)),...
             sprintf('   Gz:   %6d\n',eventCount(5)),...
             sprintf('   ADC:  %6d\n',eventCount(6))],...
           [ sprintf('Sequence duration: %.6fs\n',duration),...
             sprintf('TE: %.6fs\n',TE),...
             sprintf('TR: %.6fs\n',TR) ],...
             sprintf('Flip angle: %.02f°\n', flipAnglesDeg),...
             sprintf('Unique k-space positions (a.k.a. columns, rows, etc): %d\n', unique_kpositions)};
if any(unique_kpositions>1)
    report = { report{:},...
           [ sprintf('Dimensions: %d\n', length(k_extent)),...
             sprintf('   Spatial resolution: %.02f mm\n', 0.5./k_extent*1e3) ],...
             sprintf('Repetitions/slices/contrasts: %.d  range: [%.d %.d]\n', Repeats_median, Repeats_min, Repeats_max) };
    report = { report{:},...
        sprintf('   %d k-space position(s) repeated %d times\n', [Counts_unique;Repeats_unique])};

    if isCartesian
       report = { report{:}, sprintf('Cartesian encoding trajectory detected\n') };
    else
       report = { report{:}, sprintf('Non-Cartesian/irregular encoding trajectory detected (e.g. EPI, spiral, radial, etc)\n') };
    end
end
if (timing_ok)
    report = { report{:}, sprintf('Block timing check passed successfully\n') };
else
    report = { report{:}, [ sprintf('Block timing check failed! Error listing follows:\n'),...
                            sprintf([timing_error_report{:}]) ] };
end
report = { report{:},...
    sprintf('Max. Gradient: %.0f Hz/m == %.02f mT/m\n', [ga mr.convert(ga,'Hz/m','mT/m')]'),...
    sprintf('Max. Slew Rate: %g Hz/m/s == %.02f T/m/s\n', [gs mr.convert(gs,'Hz/m/s','T/m/s')]') };
report = { report{:},...
    sprintf('Max. Absolute Gradient: %.0f Hz/m == %.02f mT/m\n', [ga_abs mr.convert(ga_abs,'Hz/m','mT/m')]'),...
    sprintf('Max. Absolute Slew Rate: %g Hz/m/s == %.02f T/m/s\n', [gs_abs mr.convert(gs_abs,'Hz/m/s','T/m/s')]') };

end
<|MERGE_RESOLUTION|>--- conflicted
+++ resolved
@@ -196,17 +196,6 @@
         % TODO: calculate grad RMS values (this is an interesting task in the piece-wise-linear domain)
     end
 end
-<<<<<<< HEAD
-
-%figure; plot(common_time, gw_ct');
-%figure; plot(common_time, sum(gw_ct.^2,1).^0.5);
-%figure; plot(0.5*(common_time(1:end-1)+common_time(2:end)), sum(gs_ct.^2,1).^0.5);
-
-% max absolute value grad/slew -- check for a worst case upon rotation
-ga_abs=max(sum(gw_ct.^2,1).^0.5);
-gs_abs=max(sum(gs_ct.^2,1).^0.5);
-=======
->>>>>>> 8c9a1166
 
 %figure; plot(common_time, gw_ct');
 %figure; plot(common_time, sum(gw_ct.^2,1).^0.5);
