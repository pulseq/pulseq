<<<<<<< HEAD
function s=compressShape(w, forceCompression)
%compressShape Compress a gradient or pulse shape.
%   s=compressShape(w) Compress the waveform using a run-length compression
%   scheme on the derivative. This strategy encodes constant and linear
%   waveforms with very few samples. A structure is returned with the
%   fields: 
%     num_samples - the number of samples in the uncompressed waveform
%     data - containing the compressed waveform
%
%   See also decompressShape

if nargin<2
    forceCompression=false;
end

if any(~isfinite(w))
    error('compressShape() received infinite samples');
end

if ~forceCompression && length(w) <= 4 % avoid compressing very short shapes
    s.num_samples=length(w);
    s.data = w(:)';
    return;
end


% %MZ: old code with implicit quantization
% data = [w(1); diff(w(:))];
% maskChanges = [true; abs(diff(data))>1e-8];   % TRUE if values change
% vals = data(maskChanges);                     % Elements without repetitions

% MZ: explicit quantization with error correction
quant_fac=1e-7; % single precision floating point has ~7.25 decimal places 
ws=w./quant_fac;
datq=round([ws(1); diff(ws(:))]);
qerr=ws(:)-cumsum(datq);
qcor=[0; diff(round(qerr))];
datd=datq+qcor;
maskChanges=[true; diff(datd)~=0];
vals=datd(maskChanges).*quant_fac;            % Elements without repetitions

k = find([maskChanges', true]);               % Indices of changes
n = diff(k)';                                 % Number of repetitions

% Encode in Pulseq format
nExtra=n-2;
vals2=vals; 
vals2(nExtra<0)=nan;
nExtra(nExtra<0)=nan;
v=[vals vals2 nExtra]';
v=v(isfinite(v));
v(abs(v)<1e-10)=0;
s.num_samples = length(w);
% decide whether compression makes sense, otherwise store the original
if forceCompression || s.num_samples > length(v)
    s.data = v';
else
    s.data = w(:)';
end

=======
function s=compressShape(w, forceCompression)
%compressShape Compress a gradient or pulse shape.
%   s=compressShape(w) Compress the waveform using a run-length compression
%   scheme on the derivative. This strategy encodes constant and linear
%   waveforms with very few samples. A structure is returned with the
%   fields: 
%     num_samples - the number of samples in the uncompressed waveform
%     data - containing the compressed waveform
%
%   See also decompressShape

if nargin<2
    forceCompression=false;
end

if any(~isfinite(w))
    error('compressShape() received infinite samples');
end

if ~forceCompression && length(w) <= 4 % avoid compressing very short shapes
    s.num_samples=length(w);
    s.data = w(:)';
    return;
end


% %MZ: old code with implicit quantization
% data = [w(1); diff(w(:))];
% maskChanges = [true; abs(diff(data))>1e-8];   % TRUE if values change
% vals = data(maskChanges);                     % Elements without repetitions

% MZ: explicit quantization with error correction
quant_fac=1e-7; % single precision floating point has ~7.25 decimal places 
ws=w./quant_fac;
datq=round([ws(1); diff(ws(:))]);
qerr=ws(:)-cumsum(datq);
qcor=[0; diff(round(qerr))];
datd=datq+qcor;
maskChanges=[true; diff(datd)~=0];
vals=datd(maskChanges).*quant_fac;            % Elements without repetitions

k = find([maskChanges', true]);               % Indices of changes
n = diff(k)';                                 % Number of repetitions

% Encode in Pulseq format
nExtra=n-2;
vals2=vals; 
vals2(nExtra<0)=nan;
nExtra(nExtra<0)=nan;
v=[vals vals2 nExtra]';
v=v(isfinite(v));
v(abs(v)<1e-10)=0;
s.num_samples = length(w);
% decide whether compression makes sense, otherwise store the original
if forceCompression || s.num_samples > length(v)
    s.data = v';
else
    s.data = w(:)';
end


>>>>>>> 8c9a1166
<|MERGE_RESOLUTION|>--- conflicted
+++ resolved
@@ -1,124 +1,61 @@
-<<<<<<< HEAD
-function s=compressShape(w, forceCompression)
-%compressShape Compress a gradient or pulse shape.
-%   s=compressShape(w) Compress the waveform using a run-length compression
-%   scheme on the derivative. This strategy encodes constant and linear
-%   waveforms with very few samples. A structure is returned with the
-%   fields: 
-%     num_samples - the number of samples in the uncompressed waveform
-%     data - containing the compressed waveform
-%
-%   See also decompressShape
-
-if nargin<2
-    forceCompression=false;
-end
-
-if any(~isfinite(w))
-    error('compressShape() received infinite samples');
-end
-
-if ~forceCompression && length(w) <= 4 % avoid compressing very short shapes
-    s.num_samples=length(w);
-    s.data = w(:)';
-    return;
-end
-
-
-% %MZ: old code with implicit quantization
-% data = [w(1); diff(w(:))];
-% maskChanges = [true; abs(diff(data))>1e-8];   % TRUE if values change
-% vals = data(maskChanges);                     % Elements without repetitions
-
-% MZ: explicit quantization with error correction
-quant_fac=1e-7; % single precision floating point has ~7.25 decimal places 
-ws=w./quant_fac;
-datq=round([ws(1); diff(ws(:))]);
-qerr=ws(:)-cumsum(datq);
-qcor=[0; diff(round(qerr))];
-datd=datq+qcor;
-maskChanges=[true; diff(datd)~=0];
-vals=datd(maskChanges).*quant_fac;            % Elements without repetitions
-
-k = find([maskChanges', true]);               % Indices of changes
-n = diff(k)';                                 % Number of repetitions
-
-% Encode in Pulseq format
-nExtra=n-2;
-vals2=vals; 
-vals2(nExtra<0)=nan;
-nExtra(nExtra<0)=nan;
-v=[vals vals2 nExtra]';
-v=v(isfinite(v));
-v(abs(v)<1e-10)=0;
-s.num_samples = length(w);
-% decide whether compression makes sense, otherwise store the original
-if forceCompression || s.num_samples > length(v)
-    s.data = v';
-else
-    s.data = w(:)';
-end
-
-=======
-function s=compressShape(w, forceCompression)
-%compressShape Compress a gradient or pulse shape.
-%   s=compressShape(w) Compress the waveform using a run-length compression
-%   scheme on the derivative. This strategy encodes constant and linear
-%   waveforms with very few samples. A structure is returned with the
-%   fields: 
-%     num_samples - the number of samples in the uncompressed waveform
-%     data - containing the compressed waveform
-%
-%   See also decompressShape
-
-if nargin<2
-    forceCompression=false;
-end
-
-if any(~isfinite(w))
-    error('compressShape() received infinite samples');
-end
-
-if ~forceCompression && length(w) <= 4 % avoid compressing very short shapes
-    s.num_samples=length(w);
-    s.data = w(:)';
-    return;
-end
-
-
-% %MZ: old code with implicit quantization
-% data = [w(1); diff(w(:))];
-% maskChanges = [true; abs(diff(data))>1e-8];   % TRUE if values change
-% vals = data(maskChanges);                     % Elements without repetitions
-
-% MZ: explicit quantization with error correction
-quant_fac=1e-7; % single precision floating point has ~7.25 decimal places 
-ws=w./quant_fac;
-datq=round([ws(1); diff(ws(:))]);
-qerr=ws(:)-cumsum(datq);
-qcor=[0; diff(round(qerr))];
-datd=datq+qcor;
-maskChanges=[true; diff(datd)~=0];
-vals=datd(maskChanges).*quant_fac;            % Elements without repetitions
-
-k = find([maskChanges', true]);               % Indices of changes
-n = diff(k)';                                 % Number of repetitions
-
-% Encode in Pulseq format
-nExtra=n-2;
-vals2=vals; 
-vals2(nExtra<0)=nan;
-nExtra(nExtra<0)=nan;
-v=[vals vals2 nExtra]';
-v=v(isfinite(v));
-v(abs(v)<1e-10)=0;
-s.num_samples = length(w);
-% decide whether compression makes sense, otherwise store the original
-if forceCompression || s.num_samples > length(v)
-    s.data = v';
-else
-    s.data = w(:)';
-end
-
-
->>>>>>> 8c9a1166
+function s=compressShape(w, forceCompression)
+%compressShape Compress a gradient or pulse shape.
+%   s=compressShape(w) Compress the waveform using a run-length compression
+%   scheme on the derivative. This strategy encodes constant and linear
+%   waveforms with very few samples. A structure is returned with the
+%   fields: 
+%     num_samples - the number of samples in the uncompressed waveform
+%     data - containing the compressed waveform
+%
+%   See also decompressShape
+
+if nargin<2
+    forceCompression=false;
+end
+
+if any(~isfinite(w))
+    error('compressShape() received infinite samples');
+end
+
+if ~forceCompression && length(w) <= 4 % avoid compressing very short shapes
+    s.num_samples=length(w);
+    s.data = w(:)';
+    return;
+end
+
+
+% %MZ: old code with implicit quantization
+% data = [w(1); diff(w(:))];
+% maskChanges = [true; abs(diff(data))>1e-8];   % TRUE if values change
+% vals = data(maskChanges);                     % Elements without repetitions
+
+% MZ: explicit quantization with error correction
+quant_fac=1e-7; % single precision floating point has ~7.25 decimal places 
+ws=w./quant_fac;
+datq=round([ws(1); diff(ws(:))]);
+qerr=ws(:)-cumsum(datq);
+qcor=[0; diff(round(qerr))];
+datd=datq+qcor;
+maskChanges=[true; diff(datd)~=0];
+vals=datd(maskChanges).*quant_fac;            % Elements without repetitions
+
+k = find([maskChanges', true]);               % Indices of changes
+n = diff(k)';                                 % Number of repetitions
+
+% Encode in Pulseq format
+nExtra=n-2;
+vals2=vals; 
+vals2(nExtra<0)=nan;
+nExtra(nExtra<0)=nan;
+v=[vals vals2 nExtra]';
+v=v(isfinite(v));
+v(abs(v)<1e-10)=0;
+s.num_samples = length(w);
+% decide whether compression makes sense, otherwise store the original
+if forceCompression || s.num_samples > length(v)
+    s.data = v';
+else
+    s.data = w(:)';
+end
+
+