function grad=makeArbitraryGrad(channel,varargin)
%makeArbitraryGrad Create an gradient event with arbitrary waveform.
%   g=makeArbitraryGrad(channel, waveform) Create gradient on
%   the given channel with the specified waveform.
%
%   g=makeArbitraryGrad(channel,waveform,lims) Ensure the waveform 
%   satisfies the gradient hardware constraints.
%
%   See also  Sequence.addBlock 

persistent parser

if isempty(parser)
    validChannels = {'x','y','z'};
    parser = inputParser;
    parser.FunctionName = 'makeArbitraryGrad';
    parser.addRequired('channel',...
        @(x) any(validatestring(x,validChannels)));
    parser.addRequired('waveform');
    parser.addOptional('system', mr.opts(), @isstruct);
    parser.addParamValue('maxGrad',0,@isnumeric);
    parser.addParamValue('maxSlew',0,@isnumeric);
    parser.addParamValue('delay',0,@isnumeric);
    parser.addParamValue('first',NaN,@isnumeric);
    parser.addParamValue('last',NaN,@isnumeric);
end
parse(parser,channel,varargin{:});
opt = parser.Results;

maxSlew=opt.system.maxSlew;
maxGrad=opt.system.maxGrad; % TODO: use this when no duration is supplied
if opt.maxGrad>0
    maxGrad=opt.maxGrad;
end
if opt.maxSlew>0
    maxSlew=opt.maxSlew;
end

g=opt.waveform;
slew=(g(2:end)-g(1:end-1))./opt.system.gradRasterTime;
if ~isempty(slew)
    assert(max(abs(slew))<=maxSlew,'Slew rate violation (%.0f%%)',max(abs(slew))/maxSlew*100);
end
assert(max(abs(g))<=maxGrad,'Gradient amplitude violation (%.0f%%)',max(abs(g))/maxGrad*100);


grad.type = 'grad';
grad.channel = opt.channel;
grad.waveform = g;
grad.delay = opt.delay;
<<<<<<< HEAD
% true timing and aux shape data
grad.tt = ((1:length(g))-0.5)*opt.system.gradRasterTime;
grad.shape_dur = length(g)*opt.system.gradRasterTime;
grad.first = (3*g(1)-g(2))*0.5; % extrapolate by 1/2 gradient rasters
grad.last = (g(end)*3-g(end-1))*0.5; % extrapolate by 1/2 gradient rasters
=======
grad.area=sum(grad.waveform);
% true timing and aux shape data
grad.tt = ((1:length(g))-0.5)*opt.system.gradRasterTime;
grad.shape_dur = length(g)*opt.system.gradRasterTime;

if isfinite(opt.first)
    grad.first = opt.first;
else
    grad.first = (3*g(1)-g(2))*0.5; % extrapolate by 1/2 gradient of the raster
end

if isfinite(opt.last)
    grad.last = opt.last;
else
    grad.last = (g(end)*3-g(end-1))*0.5; % extrapolate by 1/2 gradient of the raster
end

>>>>>>> 8c9a1166
end<|MERGE_RESOLUTION|>--- conflicted
+++ resolved
@@ -48,13 +48,6 @@
 grad.channel = opt.channel;
 grad.waveform = g;
 grad.delay = opt.delay;
-<<<<<<< HEAD
-% true timing and aux shape data
-grad.tt = ((1:length(g))-0.5)*opt.system.gradRasterTime;
-grad.shape_dur = length(g)*opt.system.gradRasterTime;
-grad.first = (3*g(1)-g(2))*0.5; % extrapolate by 1/2 gradient rasters
-grad.last = (g(end)*3-g(end-1))*0.5; % extrapolate by 1/2 gradient rasters
-=======
 grad.area=sum(grad.waveform);
 % true timing and aux shape data
 grad.tt = ((1:length(g))-0.5)*opt.system.gradRasterTime;
@@ -72,5 +65,4 @@
     grad.last = (g(end)*3-g(end-1))*0.5; % extrapolate by 1/2 gradient of the raster
 end
 
->>>>>>> 8c9a1166
 end