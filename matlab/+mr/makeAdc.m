<<<<<<< HEAD
function adc=makeAdc(num,varargin)
%makeAdc Create a ADC readout event.
%   adc=makeAdc(n, 'Dwell', dwell) Create ADC with n samples
%   with given dwell time.
%
%   adc=makeAdc(n, 'Duration', dur) Create ADC with n
%   samples and specified total duration.
%
%   adc=makeAdc(..., 'Delay', d) Create ADC with initial delay.
%
%   adc=makeAdc(n, sys, ...) Create ADC considering system properties
%   given in sys. For example, a dead time after sampling can be added to
%   the duration. 
%
%   See also  Sequence.addBlock

persistent parser
if isempty(parser)
    parser = inputParser;
    parser.FunctionName = 'makeAdc';
    
    addRequired(parser,'numSamples',@(x)(isnumeric(x) && (fix(x)-x)==0));
    addOptional(parser,'system',mr.opts(),@isstruct);
    addParamValue(parser,'dwell',0,@isnumeric);
    addParamValue(parser,'duration',0,@isnumeric);
    addParamValue(parser,'delay',0,@isnumeric);
    addParamValue(parser,'freqOffset',0,@isnumeric);
    addParamValue(parser,'phaseOffset',0,@isnumeric);
end

parse(parser,num,varargin{:});

opt = parser.Results;
adc.type = 'adc';
adc.numSamples = num;
adc.dwell = opt.dwell;
adc.delay = opt.delay;
adc.freqOffset = opt.freqOffset;
adc.phaseOffset = opt.phaseOffset;
adc.deadTime = opt.system.adcDeadTime;

if (opt.dwell==0 && opt.duration==0) || (opt.dwell>0 && opt.duration>0)
    error('Either dwell or duration must be defined');
end

if opt.duration > 0
    adc.dwell = opt.duration/opt.numSamples;
end
if opt.dwell > 0
    adc.duration = opt.dwell*opt.numSamples;
end
if adc.deadTime > adc.delay
    adc.delay = adc.deadTime;
end

=======
function adc=makeAdc(num,varargin)
%makeAdc Create a ADC readout event.
%   adc=makeAdc(n, 'Dwell', dwell) Create ADC with n samples
%   with given dwell time.
%
%   adc=makeAdc(n, 'Duration', dur) Create ADC with n
%   samples and specified total duration.
%
%   adc=makeAdc(..., 'Delay', d) Create ADC with initial delay.
%
%   adc=makeAdc(n, sys, ...) Create ADC considering system properties
%   given in sys. For example, adcDeadTime can be taken into account by 
%   making sure that both the before the ADC is as least as long as 
%   adcDeadTime and another period of adcDeadTime is added after sampling 
%   is finished. 
%
%   See also  Sequence.addBlock

persistent parser
if isempty(parser)
    parser = inputParser;
    parser.FunctionName = 'makeAdc';
    
    addRequired(parser,'numSamples',@(x)(isnumeric(x) && (fix(x)-x)==0));
    addOptional(parser,'system',mr.opts(),@isstruct);
    addParamValue(parser,'dwell',0,@isnumeric);
    addParamValue(parser,'duration',0,@isnumeric);
    addParamValue(parser,'delay',0,@isnumeric);
    addParamValue(parser,'freqOffset',0,@isnumeric);
    addParamValue(parser,'phaseOffset',0,@isnumeric);
end

parse(parser,num,varargin{:});

opt = parser.Results;
adc.type = 'adc';
adc.numSamples = num;
adc.dwell = opt.dwell;
adc.delay = opt.delay;
adc.freqOffset = opt.freqOffset;
adc.phaseOffset = opt.phaseOffset;
adc.deadTime = opt.system.adcDeadTime;

if (opt.dwell==0 && opt.duration==0) || (opt.dwell>0 && opt.duration>0)
    error('Either dwell or duration must be defined');
end

if opt.duration > 0
    adc.dwell = opt.duration/opt.numSamples;
end
if opt.dwell > 0
    adc.duration = opt.dwell*opt.numSamples;
end
if adc.deadTime > adc.delay
    adc.delay = adc.deadTime; % adcDeadTime is added before the actual sampling (and also second time after the sampling period)
end

>>>>>>> 8c9a1166
end<|MERGE_RESOLUTION|>--- conflicted
+++ resolved
@@ -1,116 +1,58 @@
-<<<<<<< HEAD
-function adc=makeAdc(num,varargin)
-%makeAdc Create a ADC readout event.
-%   adc=makeAdc(n, 'Dwell', dwell) Create ADC with n samples
-%   with given dwell time.
-%
-%   adc=makeAdc(n, 'Duration', dur) Create ADC with n
-%   samples and specified total duration.
-%
-%   adc=makeAdc(..., 'Delay', d) Create ADC with initial delay.
-%
-%   adc=makeAdc(n, sys, ...) Create ADC considering system properties
-%   given in sys. For example, a dead time after sampling can be added to
-%   the duration. 
-%
-%   See also  Sequence.addBlock
-
-persistent parser
-if isempty(parser)
-    parser = inputParser;
-    parser.FunctionName = 'makeAdc';
-    
-    addRequired(parser,'numSamples',@(x)(isnumeric(x) && (fix(x)-x)==0));
-    addOptional(parser,'system',mr.opts(),@isstruct);
-    addParamValue(parser,'dwell',0,@isnumeric);
-    addParamValue(parser,'duration',0,@isnumeric);
-    addParamValue(parser,'delay',0,@isnumeric);
-    addParamValue(parser,'freqOffset',0,@isnumeric);
-    addParamValue(parser,'phaseOffset',0,@isnumeric);
-end
-
-parse(parser,num,varargin{:});
-
-opt = parser.Results;
-adc.type = 'adc';
-adc.numSamples = num;
-adc.dwell = opt.dwell;
-adc.delay = opt.delay;
-adc.freqOffset = opt.freqOffset;
-adc.phaseOffset = opt.phaseOffset;
-adc.deadTime = opt.system.adcDeadTime;
-
-if (opt.dwell==0 && opt.duration==0) || (opt.dwell>0 && opt.duration>0)
-    error('Either dwell or duration must be defined');
-end
-
-if opt.duration > 0
-    adc.dwell = opt.duration/opt.numSamples;
-end
-if opt.dwell > 0
-    adc.duration = opt.dwell*opt.numSamples;
-end
-if adc.deadTime > adc.delay
-    adc.delay = adc.deadTime;
-end
-
-=======
-function adc=makeAdc(num,varargin)
-%makeAdc Create a ADC readout event.
-%   adc=makeAdc(n, 'Dwell', dwell) Create ADC with n samples
-%   with given dwell time.
-%
-%   adc=makeAdc(n, 'Duration', dur) Create ADC with n
-%   samples and specified total duration.
-%
-%   adc=makeAdc(..., 'Delay', d) Create ADC with initial delay.
-%
-%   adc=makeAdc(n, sys, ...) Create ADC considering system properties
-%   given in sys. For example, adcDeadTime can be taken into account by 
-%   making sure that both the before the ADC is as least as long as 
-%   adcDeadTime and another period of adcDeadTime is added after sampling 
-%   is finished. 
-%
-%   See also  Sequence.addBlock
-
-persistent parser
-if isempty(parser)
-    parser = inputParser;
-    parser.FunctionName = 'makeAdc';
-    
-    addRequired(parser,'numSamples',@(x)(isnumeric(x) && (fix(x)-x)==0));
-    addOptional(parser,'system',mr.opts(),@isstruct);
-    addParamValue(parser,'dwell',0,@isnumeric);
-    addParamValue(parser,'duration',0,@isnumeric);
-    addParamValue(parser,'delay',0,@isnumeric);
-    addParamValue(parser,'freqOffset',0,@isnumeric);
-    addParamValue(parser,'phaseOffset',0,@isnumeric);
-end
-
-parse(parser,num,varargin{:});
-
-opt = parser.Results;
-adc.type = 'adc';
-adc.numSamples = num;
-adc.dwell = opt.dwell;
-adc.delay = opt.delay;
-adc.freqOffset = opt.freqOffset;
-adc.phaseOffset = opt.phaseOffset;
-adc.deadTime = opt.system.adcDeadTime;
-
-if (opt.dwell==0 && opt.duration==0) || (opt.dwell>0 && opt.duration>0)
-    error('Either dwell or duration must be defined');
-end
-
-if opt.duration > 0
-    adc.dwell = opt.duration/opt.numSamples;
-end
-if opt.dwell > 0
-    adc.duration = opt.dwell*opt.numSamples;
-end
-if adc.deadTime > adc.delay
-    adc.delay = adc.deadTime; % adcDeadTime is added before the actual sampling (and also second time after the sampling period)
-end
-
->>>>>>> 8c9a1166
+function adc=makeAdc(num,varargin)
+%makeAdc Create a ADC readout event.
+%   adc=makeAdc(n, 'Dwell', dwell) Create ADC with n samples
+%   with given dwell time.
+%
+%   adc=makeAdc(n, 'Duration', dur) Create ADC with n
+%   samples and specified total duration.
+%
+%   adc=makeAdc(..., 'Delay', d) Create ADC with initial delay.
+%
+%   adc=makeAdc(n, sys, ...) Create ADC considering system properties
+%   given in sys. For example, adcDeadTime can be taken into account by 
+%   making sure that both the before the ADC is as least as long as 
+%   adcDeadTime and another period of adcDeadTime is added after sampling 
+%   is finished. 
+%
+%   See also  Sequence.addBlock
+
+persistent parser
+if isempty(parser)
+    parser = inputParser;
+    parser.FunctionName = 'makeAdc';
+    
+    addRequired(parser,'numSamples',@(x)(isnumeric(x) && (fix(x)-x)==0));
+    addOptional(parser,'system',mr.opts(),@isstruct);
+    addParamValue(parser,'dwell',0,@isnumeric);
+    addParamValue(parser,'duration',0,@isnumeric);
+    addParamValue(parser,'delay',0,@isnumeric);
+    addParamValue(parser,'freqOffset',0,@isnumeric);
+    addParamValue(parser,'phaseOffset',0,@isnumeric);
+end
+
+parse(parser,num,varargin{:});
+
+opt = parser.Results;
+adc.type = 'adc';
+adc.numSamples = num;
+adc.dwell = opt.dwell;
+adc.delay = opt.delay;
+adc.freqOffset = opt.freqOffset;
+adc.phaseOffset = opt.phaseOffset;
+adc.deadTime = opt.system.adcDeadTime;
+
+if (opt.dwell==0 && opt.duration==0) || (opt.dwell>0 && opt.duration>0)
+    error('Either dwell or duration must be defined');
+end
+
+if opt.duration > 0
+    adc.dwell = opt.duration/opt.numSamples;
+end
+if opt.dwell > 0
+    adc.duration = opt.dwell*opt.numSamples;
+end
+if adc.deadTime > adc.delay
+    adc.delay = adc.deadTime; % adcDeadTime is added before the actual sampling (and also second time after the sampling period)
+end
+
 end