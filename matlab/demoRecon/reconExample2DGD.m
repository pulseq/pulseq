--- conflicted
+++ resolved
@@ -99,7 +99,6 @@
     rawdata = sum(permute(reshape(rawdata, [size(rawdata,1),size(rawdata,2)/Na,Na,size(rawdata,3)]),[1,2,4,3]),4);    
     readouts=readouts/Na;
 end
-<<<<<<< HEAD
 
 if strcmp('ute_rs',seq.getDefinition('Name'))
     % average every 2nd spoke because of the half-rf excitation
@@ -114,31 +113,10 @@
     t_adc=reshape(t_adc,[1,adc_len*readouts]);
 end
 
-=======
-
-if strcmp('ute_rs',seq.getDefinition('Name'))
-    % average every 2nd spoke because of the half-rf excitation
-    ktraj_adc=reshape(ktraj_adc,[3,adc_len,readouts]);
-    ktraj_adc=ktraj_adc(:,:,1:2:end-1);
-    t_adc=reshape(t_adc,[1,adc_len,readouts]);
-    t_adc=t_adc(:,:,1:2:end-1);
-    %rawdata=rawdata(:,1:2:end-1,:);
-    rawdata=rawdata(:,1:2:end-1,:)+rawdata(:,2:2:end,:);
-    readouts=readouts/2;
-    ktraj_adc=reshape(ktraj_adc,[3,adc_len*readouts]);
-    t_adc=reshape(t_adc,[1,adc_len*readouts]);
-end
-
->>>>>>> 8c9a1166
 rawdata = reshape(rawdata, [size(rawdata,1)*size(rawdata,2)/Ns,Ns,size(rawdata,3)]);
 ktraj_adc=ktraj_adc(:,1:end/Ns);
 t_adc=t_adc(1:end/Ns);
 
-<<<<<<< HEAD
-for s=1:Ns
-    for c=1:channels
-        rawdata(:,s,c) = rawdata(:,s,c) .* exp(-1i*2*pi*t_adc'*offresonance);
-=======
 t_adcEx=t_adc-t_excitation(end);
 for i=1:length(t_excitation)-1
     ii=find(t_adc>t_excitation(i)&t_adc<t_excitation(i+1));
@@ -148,7 +126,6 @@
 for s=1:Ns
     for c=1:channels
         rawdata(:,s,c) = rawdata(:,s,c) .* exp(-1i*2*pi*t_adcEx'*offresonance);
->>>>>>> 8c9a1166
     end
 end
 
